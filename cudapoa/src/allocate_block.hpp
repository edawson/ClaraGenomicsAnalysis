--- conflicted
+++ resolved
@@ -196,15 +196,15 @@
         offset_d_ += cudautils::align<int64_t, 8>(sizeof(*alignment_details_d->alignment_graph) * max_graph_dimension_ * max_poas_);
         alignment_details_d->alignment_read = reinterpret_cast<decltype(alignment_details_d->alignment_read)>(&block_data_d_[offset_d_]);
         offset_d_ += cudautils::align<int64_t, 8>(sizeof(*alignment_details_d->alignment_read) * max_graph_dimension_ * max_poas_);
-        if(adaptive_banded_){
-        alignment_details_d->band_starts = reinterpret_cast<decltype(alignment_details_d->band_starts)>(&block_data_d_[offset_d_]);
-        offset_d_ += cudautils::align<int64_t, 8>(sizeof(*alignment_details_d->band_starts) * max_nodes_per_window_ * max_poas_);
-        alignment_details_d->band_widths = reinterpret_cast<decltype(alignment_details_d->band_widths)>(&block_data_d_[offset_d_]);
-        offset_d_ += cudautils::align<int64_t, 8>(sizeof(*alignment_details_d->band_widths) * max_nodes_per_window_ * max_poas_);
-        alignment_details_d->band_locations = reinterpret_cast<decltype(alignment_details_d->band_locations)>(&block_data_d_[offset_d_]);
-        offset_d_ += cudautils::align<int64_t, 8>(sizeof(*alignment_details_d->band_locations) * max_nodes_per_window_ * max_poas_);
-        }
-        
+        if (adaptive_banded_)
+        {
+            alignment_details_d->band_starts = reinterpret_cast<decltype(alignment_details_d->band_starts)>(&block_data_d_[offset_d_]);
+            offset_d_ += cudautils::align<int64_t, 8>(sizeof(*alignment_details_d->band_starts) * max_nodes_per_window_ * max_poas_);
+            alignment_details_d->band_widths = reinterpret_cast<decltype(alignment_details_d->band_widths)>(&block_data_d_[offset_d_]);
+            offset_d_ += cudautils::align<int64_t, 8>(sizeof(*alignment_details_d->band_widths) * max_nodes_per_window_ * max_poas_);
+            alignment_details_d->band_locations = reinterpret_cast<decltype(alignment_details_d->band_locations)>(&block_data_d_[offset_d_]);
+            offset_d_ += cudautils::align<int64_t, 8>(sizeof(*alignment_details_d->band_locations) * max_nodes_per_window_ * max_poas_);
+        }
 
         // rest of the available memory is assigned to scores buffer
         alignment_details_d->scorebuf_alloc_size = total_d_ - offset_d_;
@@ -301,7 +301,7 @@
 
     int32_t get_max_poas() const { return max_poas_; };
 
-    static int64_t compute_device_memory_per_poa(const BatchSize& batch_size, const bool banded_alignment, const bool msa_flag)
+    static int64_t compute_device_memory_per_poa(const BatchSize& batch_size, const bool banded_alignment, const bool adaptive_banded, const bool msa_flag)
     {
         int64_t device_size_per_poa = 0;
 
@@ -330,6 +330,7 @@
         device_size_per_poa += sizeof(*GraphDetails<SizeT>::outgoing_edge_weights) * max_nodes_per_window * CUDAPOA_MAX_NODE_EDGES;                                                       // graph_details_d_->outgoing_edge_weights
         device_size_per_poa += sizeof(*GraphDetails<SizeT>::sorted_poa) * max_nodes_per_window;                                                                                           // graph_details_d_->sorted_poa
         device_size_per_poa += sizeof(*GraphDetails<SizeT>::sorted_poa_node_map) * max_nodes_per_window;                                                                                  // graph_details_d_->sorted_poa_node_map
+        device_size_per_poa += sizeof(*GraphDetails<SizeT>::node_distance_to_head) * max_nodes_per_window;                                                                                // graph_details_d_->node_distance_to_head
         device_size_per_poa += sizeof(*GraphDetails<SizeT>::sorted_poa_local_edge_count) * max_nodes_per_window;                                                                          // graph_details_d_->sorted_poa_local_edge_count
         device_size_per_poa += (!msa_flag) ? sizeof(*GraphDetails<SizeT>::consensus_scores) * max_nodes_per_window : 0;                                                                   // graph_details_d_->consensus_scores
         device_size_per_poa += (!msa_flag) ? sizeof(*GraphDetails<SizeT>::consensus_predecessors) * max_nodes_per_window : 0;                                                             // graph_details_d_->consensus_predecessors
@@ -341,8 +342,11 @@
         device_size_per_poa += (msa_flag) ? sizeof(*GraphDetails<SizeT>::outgoing_edges_coverage_count) * max_nodes_per_window * CUDAPOA_MAX_NODE_EDGES : 0;                              // graph_details_d_->outgoing_edges_coverage_count
         device_size_per_poa += (msa_flag) ? sizeof(*GraphDetails<SizeT>::node_id_to_msa_pos) * max_nodes_per_window : 0;                                                                  // graph_details_d_->node_id_to_msa_pos
         // for alignment - device
-        device_size_per_poa += sizeof(*AlignmentDetails<ScoreT, SizeT>::alignment_graph) * matrix_graph_dimension; // alignment_details_d_->alignment_graph
-        device_size_per_poa += sizeof(*AlignmentDetails<ScoreT, SizeT>::alignment_read) * matrix_graph_dimension;  // alignment_details_d_->alignment_read
+        device_size_per_poa += sizeof(*AlignmentDetails<ScoreT, SizeT>::alignment_graph) * matrix_graph_dimension;                    // alignment_details_d_->alignment_graph
+        device_size_per_poa += sizeof(*AlignmentDetails<ScoreT, SizeT>::alignment_read) * matrix_graph_dimension;                     // alignment_details_d_->alignment_read
+        device_size_per_poa += adaptive_banded ? sizeof(*AlignmentDetails<ScoreT, SizeT>::band_starts) * max_nodes_per_window : 0;    // alignment_details_d_->band_starts
+        device_size_per_poa += adaptive_banded ? sizeof(*AlignmentDetails<ScoreT, SizeT>::band_widths) * max_nodes_per_window : 0;    // alignment_details_d_->band_widths
+        device_size_per_poa += adaptive_banded ? sizeof(*AlignmentDetails<ScoreT, SizeT>::band_locations) * max_nodes_per_window : 0; // alignment_details_d_->band_locations
 
         return device_size_per_poa;
     }
@@ -373,7 +377,7 @@
         return host_size_per_poa;
     }
 
-    static int64_t estimate_max_poas(const BatchSize& batch_size, bool banded_alignment, bool msa_flag, float memory_usage_quota,
+    static int64_t estimate_max_poas(const BatchSize& batch_size, bool banded_alignment, bool adaptive_banded, bool msa_flag, float memory_usage_quota,
                                      int32_t mismatch_score, int32_t gap_score, int32_t match_score)
     {
         size_t total = 0, free = 0;
@@ -388,17 +392,17 @@
             sizeof_ScoreT = 4;
             if (use32bitSize(batch_size, banded_alignment))
             {
-                device_size_per_poa = BatchBlock<int32_t, int32_t>::compute_device_memory_per_poa(batch_size, banded_alignment, msa_flag);
+                device_size_per_poa = BatchBlock<int32_t, int32_t>::compute_device_memory_per_poa(batch_size, banded_alignment, adaptive_banded, msa_flag);
             }
             else
             {
-                device_size_per_poa = BatchBlock<int32_t, int16_t>::compute_device_memory_per_poa(batch_size, banded_alignment, msa_flag);
+                device_size_per_poa = BatchBlock<int32_t, int16_t>::compute_device_memory_per_poa(batch_size, banded_alignment, adaptive_banded, msa_flag);
             }
         }
         else
         {
             // if ScoreT is 16-bit, it's safe to assume SizeT is also 16-bit
-            device_size_per_poa = BatchBlock<int16_t, int16_t>::compute_device_memory_per_poa(batch_size, banded_alignment, msa_flag);
+            device_size_per_poa = BatchBlock<int16_t, int16_t>::compute_device_memory_per_poa(batch_size, banded_alignment, adaptive_banded, msa_flag);
         }
 
         // Compute required memory for score matrix
@@ -421,7 +425,7 @@
     std::tuple<int64_t, int64_t, int64_t, int64_t> calculate_space_per_poa(const BatchSize& batch_size)
     {
         int64_t host_size_per_poa   = compute_host_memory_per_poa(batch_size, banded_alignment_, (output_mask_ & OutputType::msa));
-        int64_t device_size_per_poa = compute_device_memory_per_poa(batch_size, banded_alignment_, (output_mask_ & OutputType::msa));
+        int64_t device_size_per_poa = compute_device_memory_per_poa(batch_size, banded_alignment_, adaptive_banded_, (output_mask_ & OutputType::msa));
         int64_t device_size_fixed   = 0;
         int64_t host_size_fixed     = 0;
         // for output - host
@@ -430,52 +434,10 @@
         host_size_fixed += sizeof(InputDetails<SizeT>); // input_details_h_
         host_size_fixed += sizeof(InputDetails<SizeT>); // input_details_d_
         // for graph - host
-<<<<<<< HEAD
-        host_size_fixed += sizeof(GraphDetails<SizeT>);                                                                                        // graph_details_h_
-        host_size_fixed += sizeof(GraphDetails<SizeT>);                                                                                        // graph_details_d_
-        host_size_per_poa += sizeof(*GraphDetails<SizeT>::nodes) * max_nodes_per_window_ * poa_count;                                          // graph_details_h_->nodes
-        host_size_per_poa += sizeof(*GraphDetails<SizeT>::incoming_edges) * max_nodes_per_window_ * CUDAPOA_MAX_NODE_EDGES * poa_count;        // graph_details_d_->incoming_edges
-        host_size_per_poa += sizeof(*GraphDetails<SizeT>::incoming_edge_weights) * max_nodes_per_window_ * CUDAPOA_MAX_NODE_EDGES * poa_count; // graph_details_d_->incoming_edge_weights
-        host_size_per_poa += sizeof(*GraphDetails<SizeT>::incoming_edge_count) * max_nodes_per_window_ * poa_count;                            // graph_details_d_->incoming_edge_count
-
-        // for graph - device
-        device_size_per_poa += sizeof(*GraphDetails<SizeT>::nodes) * max_nodes_per_window_ * poa_count;                                                                                                            // graph_details_d_->nodes
-        device_size_per_poa += sizeof(*GraphDetails<SizeT>::node_alignments) * max_nodes_per_window_ * CUDAPOA_MAX_NODE_ALIGNMENTS * poa_count;                                                                    // graph_details_d_->node_alignments
-        device_size_per_poa += sizeof(*GraphDetails<SizeT>::node_alignment_count) * max_nodes_per_window_ * poa_count;                                                                                             // graph_details_d_->node_alignment_count
-        device_size_per_poa += sizeof(*GraphDetails<SizeT>::incoming_edges) * max_nodes_per_window_ * CUDAPOA_MAX_NODE_EDGES * poa_count;                                                                          // graph_details_d_->incoming_edges
-        device_size_per_poa += sizeof(*GraphDetails<SizeT>::incoming_edge_count) * max_nodes_per_window_ * poa_count;                                                                                              // graph_details_d_->incoming_edge_count
-        device_size_per_poa += sizeof(*GraphDetails<SizeT>::outgoing_edges) * max_nodes_per_window_ * CUDAPOA_MAX_NODE_EDGES * poa_count;                                                                          // graph_details_d_->outgoing_edges
-        device_size_per_poa += sizeof(*GraphDetails<SizeT>::outgoing_edge_count) * max_nodes_per_window_ * poa_count;                                                                                              // graph_details_d_->outgoing_edge_count
-        device_size_per_poa += sizeof(*GraphDetails<SizeT>::incoming_edge_weights) * max_nodes_per_window_ * CUDAPOA_MAX_NODE_EDGES * poa_count;                                                                   // graph_details_d_->incoming_edge_weights
-        device_size_per_poa += sizeof(*GraphDetails<SizeT>::outgoing_edge_weights) * max_nodes_per_window_ * CUDAPOA_MAX_NODE_EDGES * poa_count;                                                                   // graph_details_d_->outgoing_edge_weights
-        device_size_per_poa += sizeof(*GraphDetails<SizeT>::sorted_poa) * max_nodes_per_window_ * poa_count;                                                                                                       // graph_details_d_->sorted_poa
-        device_size_per_poa += sizeof(*GraphDetails<SizeT>::sorted_poa_node_map) * max_nodes_per_window_ * poa_count;                                                                                              // graph_details_d_->sorted_poa_node_map
-        device_size_per_poa += sizeof(*GraphDetails<SizeT>::node_distance_to_head) * max_nodes_per_window_ * poa_count;                                                                                            // graph_details_d_->node_distance_to_head
-        device_size_per_poa += sizeof(*GraphDetails<SizeT>::sorted_poa_local_edge_count) * max_nodes_per_window_ * poa_count;                                                                                      // graph_details_d_->sorted_poa_local_edge_count
-        device_size_per_poa += (output_mask_ & OutputType::consensus) ? sizeof(*GraphDetails<SizeT>::consensus_scores) * max_nodes_per_window_ * poa_count : 0;                                                    // graph_details_d_->consensus_scores
-        device_size_per_poa += (output_mask_ & OutputType::consensus) ? sizeof(*GraphDetails<SizeT>::consensus_predecessors) * max_nodes_per_window_ * poa_count : 0;                                              // graph_details_d_->consensus_predecessors
-        device_size_per_poa += sizeof(*GraphDetails<SizeT>::node_marks) * max_nodes_per_window_ * poa_count;                                                                                                       // graph_details_d_->node_marks
-        device_size_per_poa += sizeof(*GraphDetails<SizeT>::check_aligned_nodes) * max_nodes_per_window_ * poa_count;                                                                                              // graph_details_d_->check_aligned_nodes
-        device_size_per_poa += sizeof(*GraphDetails<SizeT>::nodes_to_visit) * max_nodes_per_window_ * poa_count;                                                                                                   // graph_details_d_->nodes_to_visit
-        device_size_per_poa += sizeof(*GraphDetails<SizeT>::node_coverage_counts) * max_nodes_per_window_ * poa_count;                                                                                             // graph_details_d_->node_coverage_counts
-        device_size_per_poa += (output_mask_ & OutputType::msa) ? sizeof(*GraphDetails<SizeT>::outgoing_edges_coverage) * max_nodes_per_window_ * CUDAPOA_MAX_NODE_EDGES * max_sequences_per_poa_ * poa_count : 0; // graph_details_d_->outgoing_edges_coverage
-        device_size_per_poa += (output_mask_ & OutputType::msa) ? sizeof(*GraphDetails<SizeT>::outgoing_edge_count) * max_nodes_per_window_ * CUDAPOA_MAX_NODE_EDGES * poa_count : 0;                              // graph_details_d_->outgoing_edges_coverage_count
-        device_size_per_poa += (output_mask_ & OutputType::msa) ? sizeof(*GraphDetails<SizeT>::node_id_to_msa_pos) * max_nodes_per_window_ * poa_count : 0;                                                        // graph_details_d_->node_id_to_msa_pos
-
-        // for alignment - host
-        host_size_fixed += sizeof(AlignmentDetails<ScoreT, SizeT>); // alignment_details_d_
-        // for alignment - device
-        device_size_per_poa += sizeof(*AlignmentDetails<ScoreT, SizeT>::alignment_graph) * max_graph_dimension_ * poa_count; // alignment_details_d_->alignment_graph
-        device_size_per_poa += sizeof(*AlignmentDetails<ScoreT, SizeT>::alignment_read) * max_graph_dimension_ * poa_count;  // alignment_details_d_->alignment_read
-        device_size_per_poa += adaptive_banded_ ? sizeof(*AlignmentDetails<ScoreT,SizeT>::band_starts)*max_nodes_per_window_*poa_count:0; // alignment_details_d_->band_starts
-        device_size_per_poa += adaptive_banded_ ? sizeof(*AlignmentDetails<ScoreT,SizeT>::band_widths)*max_nodes_per_window_*poa_count:0; // alignment_details_d_->band_widths
-        device_size_per_poa += adaptive_banded_ ? sizeof(*AlignmentDetails<ScoreT,SizeT>::band_locations)*max_nodes_per_window_*poa_count:0; // alignment_details_d_->band_locations
-=======
         host_size_fixed += sizeof(GraphDetails<SizeT>); // graph_details_h_
         host_size_fixed += sizeof(GraphDetails<SizeT>); // graph_details_d_
         // for alignment - host
         host_size_fixed += sizeof(AlignmentDetails<ScoreT, SizeT>); // alignment_details_d_
->>>>>>> 4d54378b
 
         return std::make_tuple(host_size_fixed, device_size_fixed, host_size_per_poa, device_size_per_poa);
     }
