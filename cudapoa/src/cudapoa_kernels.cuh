/*
* Copyright (c) 2019, NVIDIA CORPORATION.  All rights reserved.
*
* NVIDIA CORPORATION and its licensors retain all intellectual property
* and proprietary rights in and to this software, related documentation
* and any modifications thereto.  Any use, reproduction, disclosure or
* distribution of this software and related documentation without an express
* license agreement from NVIDIA CORPORATION is strictly prohibited.
*/

// Implementation file for CUDA POA kernels.

#pragma once

#include <stdint.h>
#include <cuda_runtime_api.h>
#include <stdio.h>

<<<<<<< HEAD
#include <claragenomics/utils/cudautils.hpp>
#include <claragenomics/cudapoa/batch.hpp>
=======
// Dimensions for Banded alignment score matrix
#define WARP_SIZE 32
#define CELLS_PER_THREAD 4
#define CUDAPOA_BANDED_MATRIX_RIGHT_PADDING (CELLS_PER_THREAD * 2)

#define CUDAPOA_THREADS_PER_BLOCK 64
#define CUDAPOA_BANDED_THREADS_PER_BLOCK WARP_SIZE
#define CUDAPOA_MAX_CONSENSUS_PER_BLOCK 512
>>>>>>> 16231c66

#include "cudapoa_nw.cu"
#include "cudapoa_nw_banded.cu"
#include "cudapoa_topsort.cu"
#include "cudapoa_add_alignment.cu"
#include "cudapoa_generate_consensus.cu"
#include "cudapoa_generate_msa.cu"
#include "cudastructs.cuh"

namespace claraparabricks
{

namespace genomeworks
{

namespace cudapoa
{

/**
 * @brief The main kernel that runs the partial order alignment
 *        algorithm.
 *
 * @param[out] consensus_d                  Device buffer for generated consensus
 * @param[in] sequences_d                   Device buffer with sequences for all windows
 * @param[in] base_weights_d                Device buffer with base weights for all windows
 * @param[in] sequence_lengths_d            Device buffer sequence lengths
 * @param[in] window_details_d              Device buffer with structs encapsulating sequence details per window
 * @param[in] total_windows                 Total number of windows to process
 * @param[in] scores_d                      Device scratch space that scores alignment matrix score
 * @param[in] alignment_graph_d             Device scratch space for backtrace alignment of graph
 * @param[in] alignment_read_d              Device scratch space for backtrace alignment of sequence
 * @param[in] nodes_d                       Device scratch space for storing unique nodes in graph
 * @param[in] incoming_edges_d              Device scratch space for storing incoming edges per node
 * @param[in] incoming_edges_count_d        Device scratch space for storing number of incoming edges per node
 * @param[in] outgoing_edges_d              Device scratch space for storing outgoing edges per node
 * @param[in] outgoing_edges_count_d        Device scratch space for storing number of outgoing edges per node
 * @param[in] incoming_edge_w_d             Device scratch space for storing weight of incoming edges
 * @param[in] outgoing_edge_w_d             Device scratch space for storing weight of outgoing edges
 * @param[in] sorted_poa_d                  Device scratch space for storing sorted graph
 * @param[in] node_id_to_pos_d              Device scratch space for mapping node ID to position in graph
 * @graph[in] node_alignments_d             Device scratch space for storing alignment nodes per node in graph
 * @param[in] node_alignment_count_d        Device scratch space for storing number of aligned nodes
 * @param[in] sorted_poa_local_edge_count_d Device scratch space for maintaining edge counts during topological sort
 * @param[in] node_marks_d_                 Device scratch space for storing node marks when running spoa accurate top sort
 * @param[in] check_aligned_nodes_d_        Device scratch space for storing check for aligned nodes
 * @param[in] nodes_to_visit_d_             Device scratch space for storing stack of nodes to be visited in topsort
 * @param[in] node_coverage_counts_d_       Device scratch space for storing coverage of each node in graph.
 * @param[in] gap_score                     Score for inserting gap into alignment
 * @param[in] mismatch_score                Score for finding a mismatch in alignment
 * @param[in] match_score                   Score for finding a match in alignment
 */
template <int32_t TPB = 64, bool cuda_banded_alignment = false, bool msa = false, typename ScoreT, typename SizeT>
__global__ void generatePOAKernel(uint8_t* consensus_d,
                                  uint8_t* sequences_d,
                                  int8_t* base_weights_d,
                                  SizeT* sequence_lengths_d,
                                  claragenomics::cudapoa::WindowDetails* window_details_d,
                                  int32_t total_windows,
                                  ScoreT* scores_d,
                                  SizeT* alignment_graph_d,
                                  SizeT* alignment_read_d,
                                  uint8_t* nodes_d,
                                  SizeT* incoming_edges_d,
                                  uint16_t* incoming_edge_count_d,
                                  SizeT* outgoing_edges_d,
                                  uint16_t* outgoing_edge_count_d,
                                  uint16_t* incoming_edge_w_d,
                                  uint16_t* outgoing_edge_w_d,
                                  SizeT* sorted_poa_d,
                                  SizeT* node_id_to_pos_d,
                                  SizeT* node_alignments_d,
                                  uint16_t* node_alignment_count_d,
                                  uint16_t* sorted_poa_local_edge_count_d,
                                  uint8_t* node_marks_d_,
                                  bool* check_aligned_nodes_d_,
                                  SizeT* nodes_to_visit_d_,
                                  uint16_t* node_coverage_counts_d_,
                                  ScoreT gap_score,
                                  ScoreT mismatch_score,
                                  ScoreT match_score,
                                  uint32_t max_sequences_per_poa,
                                  SizeT* sequence_begin_nodes_ids_d,
                                  uint16_t* outgoing_edges_coverage_d,
                                  uint16_t* outgoing_edges_coverage_count_d,
                                  uint32_t max_limit_nodes_per_window,
                                  uint32_t max_limit_nodes_per_window_banded,
                                  uint32_t max_limit_matrix_graph_dimension,
                                  uint32_t max_limit_matrix_graph_dimension_banded,
                                  uint32_t max_limit_consensus_size)
{
    // shared error indicator within a warp
    bool warp_error = false;

    int32_t nwindows_per_block = TPB / WARP_SIZE;
    int32_t warp_idx           = threadIdx.x / WARP_SIZE;
    int32_t lane_idx           = threadIdx.x % WARP_SIZE;
    int32_t window_idx         = blockIdx.x * nwindows_per_block + warp_idx;

    if (window_idx >= total_windows)
        return;

    // These are not being changed to int32_t to make use of larger range
    // without having to use 2 registers which would be needed for 64bit
    uint32_t max_nodes_per_window = cuda_banded_alignment ? max_limit_nodes_per_window_banded : max_limit_nodes_per_window;
    uint32_t max_graph_dimension  = cuda_banded_alignment ? max_limit_matrix_graph_dimension_banded : max_limit_matrix_graph_dimension;

    // Find the buffer offsets for each thread within the global memory buffers.
    uint8_t* nodes                        = &nodes_d[max_nodes_per_window * window_idx];
    SizeT* incoming_edges                 = &incoming_edges_d[window_idx * max_nodes_per_window * CUDAPOA_MAX_NODE_EDGES];
    uint16_t* incoming_edge_count         = &incoming_edge_count_d[window_idx * max_nodes_per_window];
    SizeT* outoing_edges                  = &outgoing_edges_d[window_idx * max_nodes_per_window * CUDAPOA_MAX_NODE_EDGES];
    uint16_t* outgoing_edge_count         = &outgoing_edge_count_d[window_idx * max_nodes_per_window];
    uint16_t* incoming_edge_weights       = &incoming_edge_w_d[window_idx * max_nodes_per_window * CUDAPOA_MAX_NODE_EDGES];
    uint16_t* outgoing_edge_weights       = &outgoing_edge_w_d[window_idx * max_nodes_per_window * CUDAPOA_MAX_NODE_EDGES];
    SizeT* sorted_poa                     = &sorted_poa_d[window_idx * max_nodes_per_window];
    SizeT* node_id_to_pos                 = &node_id_to_pos_d[window_idx * max_nodes_per_window];
    SizeT* node_alignments                = &node_alignments_d[window_idx * max_nodes_per_window * CUDAPOA_MAX_NODE_ALIGNMENTS];
    uint16_t* node_alignment_count        = &node_alignment_count_d[window_idx * max_nodes_per_window];
    uint16_t* sorted_poa_local_edge_count = &sorted_poa_local_edge_count_d[window_idx * max_nodes_per_window];

    int32_t scores_width = window_details_d[window_idx].scores_width;
    size_t scores_offset = window_details_d[window_idx].scores_offset * max_graph_dimension;

    ScoreT* scores = 0;
    if (cuda_banded_alignment)
        scores = &scores_d[max_graph_dimension * CUDAPOA_BANDED_MAX_MATRIX_SEQUENCE_DIMENSION * window_idx];
    else
        scores = &scores_d[scores_offset];

    SizeT* alignment_graph         = &alignment_graph_d[max_graph_dimension * window_idx];
    SizeT* alignment_read          = &alignment_read_d[max_graph_dimension * window_idx];
    uint16_t* node_coverage_counts = &node_coverage_counts_d_[max_nodes_per_window * window_idx];

#ifdef SPOA_ACCURATE
    uint8_t* node_marks       = &node_marks_d_[max_nodes_per_window * window_idx];
    bool* check_aligned_nodes = &check_aligned_nodes_d_[max_nodes_per_window * window_idx];
    SizeT* nodes_to_visit     = &nodes_to_visit_d_[max_nodes_per_window * window_idx];
#endif

    SizeT* sequence_lengths = &sequence_lengths_d[window_details_d[window_idx].seq_len_buffer_offset];

    uint32_t num_sequences = window_details_d[window_idx].num_seqs;
    uint8_t* sequence      = &sequences_d[window_details_d[window_idx].seq_starts];
    int8_t* base_weights   = &base_weights_d[window_details_d[window_idx].seq_starts];

    uint8_t* consensus = &consensus_d[window_idx * max_limit_consensus_size];

    SizeT* sequence_begin_nodes_ids         = nullptr;
    uint16_t* outgoing_edges_coverage       = nullptr;
    uint16_t* outgoing_edges_coverage_count = nullptr;

    if (msa)
    {
        sequence_begin_nodes_ids      = &sequence_begin_nodes_ids_d[window_idx * max_sequences_per_poa];
        outgoing_edges_coverage       = &outgoing_edges_coverage_d[window_idx * max_nodes_per_window * CUDAPOA_MAX_NODE_EDGES * max_sequences_per_poa];
        outgoing_edges_coverage_count = &outgoing_edges_coverage_count_d[window_idx * max_nodes_per_window * CUDAPOA_MAX_NODE_EDGES];
    }

    if (lane_idx == 0)
    {
        // Create backbone for window based on first sequence in window.
        nodes[0]                                     = sequence[0];
        sorted_poa[0]                                = 0;
        incoming_edge_count[0]                       = 0;
        node_alignment_count[0]                      = 0;
        node_id_to_pos[0]                            = 0;
        outgoing_edge_count[sequence_lengths[0] - 1] = 0;
        incoming_edge_weights[0]                     = base_weights[0];
        node_coverage_counts[0]                      = 1;
        if (msa)
        {
            sequence_begin_nodes_ids[0] = 0;
        }

        //Build the rest of the graphs
        for (SizeT nucleotide_idx = 1; nucleotide_idx < sequence_lengths[0]; nucleotide_idx++)
        {
            nodes[nucleotide_idx]                                          = sequence[nucleotide_idx];
            sorted_poa[nucleotide_idx]                                     = nucleotide_idx;
            outoing_edges[(nucleotide_idx - 1) * CUDAPOA_MAX_NODE_EDGES]   = nucleotide_idx;
            outgoing_edge_count[nucleotide_idx - 1]                        = 1;
            incoming_edges[nucleotide_idx * CUDAPOA_MAX_NODE_EDGES]        = nucleotide_idx - SizeT(1);
            incoming_edge_weights[nucleotide_idx * CUDAPOA_MAX_NODE_EDGES] = base_weights[nucleotide_idx - 1] + base_weights[nucleotide_idx];
            incoming_edge_count[nucleotide_idx]                            = 1;
            node_alignment_count[nucleotide_idx]                           = 0;
            node_id_to_pos[nucleotide_idx]                                 = nucleotide_idx;
            node_coverage_counts[nucleotide_idx]                           = 1;
            if (msa)
            {
                outgoing_edges_coverage[(nucleotide_idx - 1) * CUDAPOA_MAX_NODE_EDGES * max_sequences_per_poa] = 0;
                outgoing_edges_coverage_count[(nucleotide_idx - 1) * CUDAPOA_MAX_NODE_EDGES]                   = 1;
            }
        }

        // Clear error code for window.
        consensus[0] = CUDAPOA_KERNEL_NOERROR_ENCOUNTERED;
    }

    __syncwarp();

    // Align each subsequent read, add alignment to graph, run topoligical sort.
    for (uint16_t s = 1; s < num_sequences; s++)
    {
        SizeT seq_len = sequence_lengths[s];
        sequence += sequence_lengths[s - 1];     // increment the pointer so it is pointing to correct sequence data
        base_weights += sequence_lengths[s - 1]; // increment the pointer so it is pointing to correct sequence data

        if (lane_idx == 0)
        {
            if (sequence_lengths[0] >= max_nodes_per_window)
            {
                consensus[0] = CUDAPOA_KERNEL_ERROR_ENCOUNTERED;
                consensus[1] = static_cast<uint8_t>(StatusType::node_count_exceeded_maximum_graph_size);
                warp_error   = true;
            }
        }

        warp_error = __shfl_sync(FULL_MASK, warp_error, 0);
        if (warp_error)
        {
            return;
        }

        // Run Needleman-Wunsch alignment between graph and new sequence.
        uint16_t alignment_length;

        if (cuda_banded_alignment)
        {
            alignment_length = runNeedlemanWunschBanded<uint8_t, uint16_t, ScoreT>(nodes,
                                                                                   sorted_poa,
                                                                                   node_id_to_pos,
                                                                                   sequence_lengths[0],
                                                                                   incoming_edge_count,
                                                                                   incoming_edges,
                                                                                   outgoing_edge_count,
                                                                                   sequence,
                                                                                   seq_len,
                                                                                   scores,
                                                                                   alignment_graph,
                                                                                   alignment_read,
                                                                                   gap_score,
                                                                                   mismatch_score,
                                                                                   match_score);
        }
        else
        {
            alignment_length = runNeedlemanWunsch<uint8_t, uint16_t, ScoreT, SizeT>(nodes,
                                                                                    sorted_poa,
                                                                                    node_id_to_pos,
                                                                                    sequence_lengths[0],
                                                                                    incoming_edge_count,
                                                                                    incoming_edges,
                                                                                    outgoing_edge_count,
                                                                                    outoing_edges,
                                                                                    sequence,
                                                                                    seq_len,
                                                                                    scores,
                                                                                    scores_width,
                                                                                    alignment_graph,
                                                                                    alignment_read,
                                                                                    gap_score,
                                                                                    mismatch_score,
                                                                                    match_score);
        }

        __syncwarp();

        if (alignment_length == UINT16_MAX)
        {
            if (lane_idx == 0)
            {
                consensus[0] = CUDAPOA_KERNEL_ERROR_ENCOUNTERED;
                consensus[1] = static_cast<uint8_t>(StatusType::loop_count_exceeded_upper_bound);
            }
            return;
        }

        if (lane_idx == 0)
        {

            // Add alignment to graph.
            SizeT new_node_count;
            uint8_t error_code = addAlignmentToGraph<msa>(new_node_count,
                                                          nodes, sequence_lengths[0],
                                                          node_alignments, node_alignment_count,
                                                          incoming_edges, incoming_edge_count,
                                                          outoing_edges, outgoing_edge_count,
                                                          incoming_edge_weights, outgoing_edge_weights,
                                                          alignment_length,
                                                          sorted_poa, alignment_graph,
                                                          sequence, alignment_read,
                                                          node_coverage_counts,
                                                          base_weights,
                                                          (sequence_begin_nodes_ids + s),
                                                          outgoing_edges_coverage,
                                                          outgoing_edges_coverage_count,
                                                          s,
                                                          max_sequences_per_poa,
                                                          max_nodes_per_window);

            if (error_code != 0)
            {
                consensus[0] = CUDAPOA_KERNEL_ERROR_ENCOUNTERED;
                consensus[1] = error_code;
                warp_error   = true;
            }
            else
            {
                sequence_lengths[0] = new_node_count;
                // Run a topsort on the graph.
#ifdef SPOA_ACCURATE
                // Exactly matches racon CPU results
                raconTopologicalSortDeviceUtil(sorted_poa,
                                               node_id_to_pos,
                                               new_node_count,
                                               incoming_edge_count,
                                               incoming_edges,
                                               node_alignment_count,
                                               node_alignments,
                                               node_marks,
                                               check_aligned_nodes,
                                               nodes_to_visit,
                                               cuda_banded_alignment,
                                               (uint16_t)max_nodes_per_window);
#else
                // Faster top sort
                topologicalSortDeviceUtil(sorted_poa,
                                          node_id_to_pos,
                                          new_node_count,
                                          incoming_edge_count,
                                          outoing_edges,
                                          outgoing_edge_count,
                                          sorted_poa_local_edge_count);
#endif
            }
        }

        __syncwarp();

        warp_error = __shfl_sync(FULL_MASK, warp_error, 0);
        if (warp_error)
        {
            return;
        }
    }
}

<<<<<<< HEAD
template <typename ScoreT, typename SizeT>
void generatePOA(claragenomics::cudapoa::OutputDetails* output_details_d,
                          claragenomics::cudapoa::InputDetails<SizeT>* input_details_d,
                          int32_t total_windows,
                          cudaStream_t stream,
                          claragenomics::cudapoa::AlignmentDetails<ScoreT, SizeT>* alignment_details_d,
                          claragenomics::cudapoa::GraphDetails<SizeT>* graph_details_d,
                          ScoreT gap_score,
                          ScoreT mismatch_score,
                          ScoreT match_score,
                          bool cuda_banded_alignment,
                          uint32_t max_sequences_per_poa,
                          int8_t output_mask,
                          const BatchSize& batch_size)
{
    // unpack output details
    uint8_t* consensus_d                  = output_details_d->consensus;
    uint16_t* coverage_d                  = output_details_d->coverage;
    uint8_t* multiple_sequence_alignments = output_details_d->multiple_sequence_alignments;

    // unpack input details
    uint8_t* sequences_d            = input_details_d->sequences;
    int8_t* base_weights_d          = input_details_d->base_weights;
    SizeT* sequence_lengths_d       = input_details_d->sequence_lengths;
    WindowDetails* window_details_d = input_details_d->window_details;
    SizeT* sequence_begin_nodes_ids = input_details_d->sequence_begin_nodes_ids;

    // unpack alignment details
    ScoreT* scores         = alignment_details_d->scores;
    SizeT* alignment_graph = alignment_details_d->alignment_graph;
    SizeT* alignment_read  = alignment_details_d->alignment_read;
    // unpack graph details
    uint8_t* nodes                          = graph_details_d->nodes;
    SizeT* node_alignments                  = graph_details_d->node_alignments;
    uint16_t* node_alignment_count          = graph_details_d->node_alignment_count;
    SizeT* incoming_edges                   = graph_details_d->incoming_edges;
    uint16_t* incoming_edge_count           = graph_details_d->incoming_edge_count;
    SizeT* outgoing_edges                   = graph_details_d->outgoing_edges;
    uint16_t* outgoing_edge_count           = graph_details_d->outgoing_edge_count;
    uint16_t* incoming_edge_w               = graph_details_d->incoming_edge_weights;
    uint16_t* outgoing_edge_w               = graph_details_d->outgoing_edge_weights;
    SizeT* sorted_poa                       = graph_details_d->sorted_poa;
    SizeT* node_id_to_pos                   = graph_details_d->sorted_poa_node_map;
    uint16_t* sorted_poa_local_edge_count   = graph_details_d->sorted_poa_local_edge_count;
    int32_t* consensus_scores               = graph_details_d->consensus_scores;
    SizeT* consensus_predecessors           = graph_details_d->consensus_predecessors;
    uint8_t* node_marks                     = graph_details_d->node_marks;
    bool* check_aligned_nodes               = graph_details_d->check_aligned_nodes;
    SizeT* nodes_to_visit                   = graph_details_d->nodes_to_visit;
    uint16_t* node_coverage_counts          = graph_details_d->node_coverage_counts;
    uint16_t* outgoing_edges_coverage       = graph_details_d->outgoing_edges_coverage;
    uint16_t* outgoing_edges_coverage_count = graph_details_d->outgoing_edges_coverage_count;
    SizeT* node_id_to_msa_pos               = graph_details_d->node_id_to_msa_pos;

    int32_t nwindows_per_block = CUDAPOA_THREADS_PER_BLOCK / WARP_SIZE;
    int32_t nblocks            = (total_windows + nwindows_per_block - 1) / nwindows_per_block;

    CGA_CU_CHECK_ERR(cudaDeviceSetCacheConfig(cudaFuncCachePreferL1));

    int32_t consensus_num_blocks = (total_windows / CUDAPOA_MAX_CONSENSUS_PER_BLOCK) + 1;
    if (cuda_banded_alignment)
    {
        if (output_mask & OutputType::consensus)
        {
            generatePOAKernel<CUDAPOA_BANDED_THREADS_PER_BLOCK, true, false, ScoreT, SizeT>
                <<<total_windows, CUDAPOA_BANDED_THREADS_PER_BLOCK, 0, stream>>>(consensus_d,
                                                                                 sequences_d,
                                                                                 base_weights_d,
                                                                                 sequence_lengths_d,
                                                                                 window_details_d,
                                                                                 total_windows,
                                                                                 scores,
                                                                                 alignment_graph,
                                                                                 alignment_read,
                                                                                 nodes,
                                                                                 incoming_edges,
                                                                                 incoming_edge_count,
                                                                                 outgoing_edges,
                                                                                 outgoing_edge_count,
                                                                                 incoming_edge_w,
                                                                                 outgoing_edge_w,
                                                                                 sorted_poa,
                                                                                 node_id_to_pos,
                                                                                 node_alignments,
                                                                                 node_alignment_count,
                                                                                 sorted_poa_local_edge_count,
                                                                                 node_marks,
                                                                                 check_aligned_nodes,
                                                                                 nodes_to_visit,
                                                                                 node_coverage_counts,
                                                                                 gap_score,
                                                                                 mismatch_score,
                                                                                 match_score,
                                                                                 max_sequences_per_poa,
                                                                                 sequence_begin_nodes_ids,
                                                                                 outgoing_edges_coverage,
                                                                                 outgoing_edges_coverage_count,
                                                                                 batch_size.max_nodes_per_window,
                                                                                 batch_size.max_nodes_per_window_banded,
                                                                                 batch_size.max_matrix_graph_dimension,
                                                                                 batch_size.max_matrix_graph_dimension_banded,
                                                                                 batch_size.max_concensus_size);
            CGA_CU_CHECK_ERR(cudaPeekAtLastError());

            generateConsensusKernel<true, SizeT>
                <<<consensus_num_blocks, CUDAPOA_MAX_CONSENSUS_PER_BLOCK, 0, stream>>>(consensus_d,
                                                                                       coverage_d,
                                                                                       sequence_lengths_d,
                                                                                       window_details_d,
                                                                                       total_windows,
                                                                                       nodes,
                                                                                       incoming_edges,
                                                                                       incoming_edge_count,
                                                                                       outgoing_edges,
                                                                                       outgoing_edge_count,
                                                                                       incoming_edge_w,
                                                                                       sorted_poa,
                                                                                       node_id_to_pos,
                                                                                       node_alignments,
                                                                                       node_alignment_count,
                                                                                       consensus_scores,
                                                                                       consensus_predecessors,
                                                                                       node_coverage_counts,
                                                                                       batch_size.max_nodes_per_window,
                                                                                       batch_size.max_nodes_per_window_banded,
                                                                                       batch_size.max_concensus_size);
            CGA_CU_CHECK_ERR(cudaPeekAtLastError());
        }
        if (output_mask & OutputType::msa)
        {
            generatePOAKernel<CUDAPOA_BANDED_THREADS_PER_BLOCK, true, true, ScoreT, SizeT>
                <<<total_windows, CUDAPOA_BANDED_THREADS_PER_BLOCK, 0, stream>>>(consensus_d,
                                                                                 sequences_d,
                                                                                 base_weights_d,
                                                                                 sequence_lengths_d,
                                                                                 window_details_d,
                                                                                 total_windows,
                                                                                 scores,
                                                                                 alignment_graph,
                                                                                 alignment_read,
                                                                                 nodes,
                                                                                 incoming_edges,
                                                                                 incoming_edge_count,
                                                                                 outgoing_edges,
                                                                                 outgoing_edge_count,
                                                                                 incoming_edge_w,
                                                                                 outgoing_edge_w,
                                                                                 sorted_poa,
                                                                                 node_id_to_pos,
                                                                                 node_alignments,
                                                                                 node_alignment_count,
                                                                                 sorted_poa_local_edge_count,
                                                                                 node_marks,
                                                                                 check_aligned_nodes,
                                                                                 nodes_to_visit,
                                                                                 node_coverage_counts,
                                                                                 gap_score,
                                                                                 mismatch_score,
                                                                                 match_score,
                                                                                 max_sequences_per_poa,
                                                                                 sequence_begin_nodes_ids,
                                                                                 outgoing_edges_coverage,
                                                                                 outgoing_edges_coverage_count,
                                                                                 batch_size.max_nodes_per_window,
                                                                                 batch_size.max_nodes_per_window_banded,
                                                                                 batch_size.max_matrix_graph_dimension,
                                                                                 batch_size.max_matrix_graph_dimension_banded,
                                                                                 batch_size.max_concensus_size);
            CGA_CU_CHECK_ERR(cudaPeekAtLastError());

            generateMSAKernel<true, SizeT>
                <<<total_windows, max_sequences_per_poa, 0, stream>>>(nodes,
                                                                      consensus_d,
                                                                      window_details_d,
                                                                      incoming_edge_count,
                                                                      incoming_edges,
                                                                      outgoing_edge_count,
                                                                      outgoing_edges,
                                                                      outgoing_edges_coverage,
                                                                      outgoing_edges_coverage_count,
                                                                      node_id_to_msa_pos,
                                                                      sequence_begin_nodes_ids,
                                                                      multiple_sequence_alignments,
                                                                      sequence_lengths_d,
                                                                      sorted_poa,
                                                                      node_alignments,
                                                                      node_alignment_count,
                                                                      max_sequences_per_poa,
                                                                      node_id_to_pos,
                                                                      node_marks,
                                                                      check_aligned_nodes,
                                                                      nodes_to_visit,
                                                                      batch_size.max_nodes_per_window,
                                                                      batch_size.max_nodes_per_window_banded,
                                                                      batch_size.max_concensus_size);
            CGA_CU_CHECK_ERR(cudaPeekAtLastError());
        }
    }
    else
    {
        if (output_mask & OutputType::consensus)
        {
            generatePOAKernel<CUDAPOA_THREADS_PER_BLOCK, false, false, ScoreT, SizeT>
                <<<nblocks, CUDAPOA_THREADS_PER_BLOCK, 0, stream>>>(consensus_d,
                                                                    sequences_d,
                                                                    base_weights_d,
                                                                    sequence_lengths_d,
                                                                    window_details_d,
                                                                    total_windows,
                                                                    scores,
                                                                    alignment_graph,
                                                                    alignment_read,
                                                                    nodes,
                                                                    incoming_edges,
                                                                    incoming_edge_count,
                                                                    outgoing_edges,
                                                                    outgoing_edge_count,
                                                                    incoming_edge_w,
                                                                    outgoing_edge_w,
                                                                    sorted_poa,
                                                                    node_id_to_pos,
                                                                    node_alignments,
                                                                    node_alignment_count,
                                                                    sorted_poa_local_edge_count,
                                                                    node_marks,
                                                                    check_aligned_nodes,
                                                                    nodes_to_visit,
                                                                    node_coverage_counts,
                                                                    gap_score,
                                                                    mismatch_score,
                                                                    match_score,
                                                                    max_sequences_per_poa,
                                                                    sequence_begin_nodes_ids,
                                                                    outgoing_edges_coverage,
                                                                    outgoing_edges_coverage_count,
                                                                    batch_size.max_nodes_per_window,
                                                                    batch_size.max_nodes_per_window_banded,
                                                                    batch_size.max_matrix_graph_dimension,
                                                                    batch_size.max_matrix_graph_dimension_banded,
                                                                    batch_size.max_concensus_size);
            CGA_CU_CHECK_ERR(cudaPeekAtLastError());

            generateConsensusKernel<false, SizeT>
                <<<consensus_num_blocks, CUDAPOA_MAX_CONSENSUS_PER_BLOCK, 0, stream>>>(consensus_d,
                                                                                       coverage_d,
                                                                                       sequence_lengths_d,
                                                                                       window_details_d,
                                                                                       total_windows,
                                                                                       nodes,
                                                                                       incoming_edges,
                                                                                       incoming_edge_count,
                                                                                       outgoing_edges,
                                                                                       outgoing_edge_count,
                                                                                       incoming_edge_w,
                                                                                       sorted_poa,
                                                                                       node_id_to_pos,
                                                                                       node_alignments,
                                                                                       node_alignment_count,
                                                                                       consensus_scores,
                                                                                       consensus_predecessors,
                                                                                       node_coverage_counts,
                                                                                       batch_size.max_nodes_per_window,
                                                                                       batch_size.max_nodes_per_window_banded,
                                                                                       batch_size.max_concensus_size);
            CGA_CU_CHECK_ERR(cudaPeekAtLastError());
        }
        if (output_mask & OutputType::msa)
        {
            generatePOAKernel<CUDAPOA_THREADS_PER_BLOCK, false, true, ScoreT, SizeT>
                <<<nblocks, CUDAPOA_THREADS_PER_BLOCK, 0, stream>>>(consensus_d,
                                                                    sequences_d,
                                                                    base_weights_d,
                                                                    sequence_lengths_d,
                                                                    window_details_d,
                                                                    total_windows,
                                                                    scores,
                                                                    alignment_graph,
                                                                    alignment_read,
                                                                    nodes,
                                                                    incoming_edges,
                                                                    incoming_edge_count,
                                                                    outgoing_edges,
                                                                    outgoing_edge_count,
                                                                    incoming_edge_w,
                                                                    outgoing_edge_w,
                                                                    sorted_poa,
                                                                    node_id_to_pos,
                                                                    node_alignments,
                                                                    node_alignment_count,
                                                                    sorted_poa_local_edge_count,
                                                                    node_marks,
                                                                    check_aligned_nodes,
                                                                    nodes_to_visit,
                                                                    node_coverage_counts,
                                                                    gap_score,
                                                                    mismatch_score,
                                                                    match_score,
                                                                    max_sequences_per_poa,
                                                                    sequence_begin_nodes_ids,
                                                                    outgoing_edges_coverage,
                                                                    outgoing_edges_coverage_count,
                                                                    batch_size.max_nodes_per_window,
                                                                    batch_size.max_nodes_per_window_banded,
                                                                    batch_size.max_matrix_graph_dimension,
                                                                    batch_size.max_matrix_graph_dimension_banded,
                                                                    batch_size.max_concensus_size);
            CGA_CU_CHECK_ERR(cudaPeekAtLastError());

            generateMSAKernel<false, SizeT>
                <<<total_windows, max_sequences_per_poa, 0, stream>>>(nodes,
                                                                      consensus_d,
                                                                      window_details_d,
                                                                      incoming_edge_count,
                                                                      incoming_edges,
                                                                      outgoing_edge_count,
                                                                      outgoing_edges,
                                                                      outgoing_edges_coverage,
                                                                      outgoing_edges_coverage_count,
                                                                      node_id_to_msa_pos,
                                                                      sequence_begin_nodes_ids,
                                                                      multiple_sequence_alignments,
                                                                      sequence_lengths_d,
                                                                      sorted_poa,
                                                                      node_alignments,
                                                                      node_alignment_count,
                                                                      max_sequences_per_poa,
                                                                      node_id_to_pos,
                                                                      node_marks,
                                                                      check_aligned_nodes,
                                                                      nodes_to_visit,
                                                                      batch_size.max_nodes_per_window,
                                                                      batch_size.max_nodes_per_window_banded,
                                                                      batch_size.max_concensus_size);
            CGA_CU_CHECK_ERR(cudaPeekAtLastError());
        }
    }
}
=======
void generatePOA(genomeworks::cudapoa::OutputDetails* output_details_d,
                 void* Input_details_d,
                 int32_t total_windows,
                 cudaStream_t stream,
                 void* alignment_details_d,
                 void* graph_details_d,
                 int16_t gap_score,
                 int16_t mismatch_score,
                 int16_t match_score,
                 bool banded_alignment,
                 uint32_t max_sequences_per_poa,
                 int8_t output_mask,
                 const BatchSize& batch_size);

void addAlignment(uint8_t* nodes,
                  void* node_count_void,
                  void* node_alignments_void, uint16_t* node_alignment_count,
                  void* incoming_edges_void, uint16_t* incoming_edge_count,
                  void* outgoing_edges_void, uint16_t* outgoing_edge_count,
                  uint16_t* incoming_edge_w, uint16_t* outgoing_edge_w,
                  void* alignment_length,
                  void* graph_void,
                  void* alignment_graph_void,
                  uint8_t* read,
                  void* alignment_read_void,
                  uint16_t* node_coverage_counts,
                  int8_t* base_weights,
                  void* sequence_begin_nodes_ids_void,
                  uint16_t* outgoing_edges_coverage,
                  uint16_t* outgoing_edges_coverage_count,
                  uint16_t s,
                  uint32_t max_sequences_per_poa,
                  uint32_t max_limit_nodes_per_window,
                  bool cuda_banded_alignment,
                  const BatchSize& batch_size);

void runNW(uint8_t* nodes,
           void* graph_void,
           void* node_id_to_pos_void,
           int32_t graph_count_void,
           uint16_t* incoming_edge_count,
           void* incoming_edges_void,
           uint16_t* outgoing_edge_count,
           void* outgoing_edges_void,
           uint8_t* read,
           uint16_t read_count,
           int16_t* scores,
           int32_t scores_width,
           void* alignment_graph_void,
           void* alignment_read_void,
           int16_t gap_score,
           int16_t mismatch_score,
           int16_t match_score,
           void* aligned_nodes_void,
           bool cuda_banded_alignment,
           const BatchSize& batch_size);

void generateConsensusTestHost(uint8_t* nodes,
                               int32_t node_count,
                               void* graph,
                               void* node_id_to_pos,
                               void* incoming_edges,
                               uint16_t* incoming_edge_count,
                               void* outgoing_edges,
                               uint16_t* outgoing_edge_count,
                               uint16_t* incoming_edge_w,
                               void* predecessors,
                               int32_t* scores,
                               uint8_t* consensus,
                               uint16_t* coverage,
                               uint16_t* node_coverage_counts,
                               void* node_alignments,
                               uint16_t* node_alignment_count,
                               uint32_t max_limit_consensus_size,
                               bool cuda_banded_alignment,
                               const BatchSize& batch_size);

void runTopSort(void* sorted_poa,
                void* sorted_poa_node_map,
                int32_t node_count,
                uint16_t* incoming_edge_count,
                void* outgoing_edges,
                uint16_t* outgoing_edge_count,
                uint16_t* local_incoming_edge_count,
                bool cuda_banded_alignment,
                const BatchSize& batch_size);

// determine proper type definition for ScoreT, used for values of score matrix
bool use32bitScore(const BatchSize& batch_size, const int16_t gap_score, const int16_t mismatch_score, const int16_t match_score);

// determine proper type definition for SizeT, used for length of arrays in POA
bool use32bitSize(const BatchSize& batch_size, bool banded);
>>>>>>> 16231c66

} // namespace cudapoa

} // namespace genomeworks

} // namespace claraparabricks<|MERGE_RESOLUTION|>--- conflicted
+++ resolved
@@ -9,34 +9,18 @@
 */
 
 // Implementation file for CUDA POA kernels.
-
 #pragma once
 
-#include <stdint.h>
-#include <cuda_runtime_api.h>
-#include <stdio.h>
-
-<<<<<<< HEAD
+#include "cudapoa_kernels.cuh"
+#include "cudapoa_nw.cuh"
+#include "cudapoa_nw_banded.cuh"
+#include "cudapoa_topsort.cuh"
+#include "cudapoa_add_alignment.cuh"
+#include "cudapoa_generate_consensus.cuh"
+#include "cudapoa_generate_msa.cuh"
+
 #include <claragenomics/utils/cudautils.hpp>
 #include <claragenomics/cudapoa/batch.hpp>
-=======
-// Dimensions for Banded alignment score matrix
-#define WARP_SIZE 32
-#define CELLS_PER_THREAD 4
-#define CUDAPOA_BANDED_MATRIX_RIGHT_PADDING (CELLS_PER_THREAD * 2)
-
-#define CUDAPOA_THREADS_PER_BLOCK 64
-#define CUDAPOA_BANDED_THREADS_PER_BLOCK WARP_SIZE
-#define CUDAPOA_MAX_CONSENSUS_PER_BLOCK 512
->>>>>>> 16231c66
-
-#include "cudapoa_nw.cu"
-#include "cudapoa_nw_banded.cu"
-#include "cudapoa_topsort.cu"
-#include "cudapoa_add_alignment.cu"
-#include "cudapoa_generate_consensus.cu"
-#include "cudapoa_generate_msa.cu"
-#include "cudastructs.cuh"
 
 namespace claraparabricks
 {
@@ -85,7 +69,7 @@
                                   uint8_t* sequences_d,
                                   int8_t* base_weights_d,
                                   SizeT* sequence_lengths_d,
-                                  claragenomics::cudapoa::WindowDetails* window_details_d,
+                                  genomeworks::cudapoa::WindowDetails* window_details_d,
                                   int32_t total_windows,
                                   ScoreT* scores_d,
                                   SizeT* alignment_graph_d,
@@ -113,11 +97,10 @@
                                   SizeT* sequence_begin_nodes_ids_d,
                                   uint16_t* outgoing_edges_coverage_d,
                                   uint16_t* outgoing_edges_coverage_count_d,
-                                  uint32_t max_limit_nodes_per_window,
-                                  uint32_t max_limit_nodes_per_window_banded,
-                                  uint32_t max_limit_matrix_graph_dimension,
-                                  uint32_t max_limit_matrix_graph_dimension_banded,
-                                  uint32_t max_limit_consensus_size)
+                                  uint32_t max_nodes_per_window,
+                                  uint32_t max_graph_dimension,
+                                  uint32_t max_limit_consensus_size,
+                                  uint32_t banded_alignment_band_width = 0)
 {
     // shared error indicator within a warp
     bool warp_error = false;
@@ -129,11 +112,6 @@
 
     if (window_idx >= total_windows)
         return;
-
-    // These are not being changed to int32_t to make use of larger range
-    // without having to use 2 registers which would be needed for 64bit
-    uint32_t max_nodes_per_window = cuda_banded_alignment ? max_limit_nodes_per_window_banded : max_limit_nodes_per_window;
-    uint32_t max_graph_dimension  = cuda_banded_alignment ? max_limit_matrix_graph_dimension_banded : max_limit_matrix_graph_dimension;
 
     // Find the buffer offsets for each thread within the global memory buffers.
     uint8_t* nodes                        = &nodes_d[max_nodes_per_window * window_idx];
@@ -150,13 +128,17 @@
     uint16_t* sorted_poa_local_edge_count = &sorted_poa_local_edge_count_d[window_idx * max_nodes_per_window];
 
     int32_t scores_width = window_details_d[window_idx].scores_width;
-    size_t scores_offset = window_details_d[window_idx].scores_offset * max_graph_dimension;
-
-    ScoreT* scores = 0;
+
+    int64_t scores_offset;
     if (cuda_banded_alignment)
-        scores = &scores_d[max_graph_dimension * CUDAPOA_BANDED_MAX_MATRIX_SEQUENCE_DIMENSION * window_idx];
+    {
+        scores_offset = static_cast<int64_t>(max_graph_dimension) * static_cast<int64_t>(banded_alignment_band_width + CUDAPOA_BANDED_MATRIX_RIGHT_PADDING) * static_cast<int64_t>(window_idx);
+    }
     else
-        scores = &scores_d[scores_offset];
+    {
+        scores_offset = static_cast<int64_t>(window_details_d[window_idx].scores_offset) * static_cast<int64_t>(max_graph_dimension);
+    }
+    ScoreT* scores = &scores_d[scores_offset];
 
     SizeT* alignment_graph         = &alignment_graph_d[max_graph_dimension * window_idx];
     SizeT* alignment_read          = &alignment_read_d[max_graph_dimension * window_idx];
@@ -230,7 +212,7 @@
     __syncwarp();
 
     // Align each subsequent read, add alignment to graph, run topoligical sort.
-    for (uint16_t s = 1; s < num_sequences; s++)
+    for (SizeT s = 1; s < num_sequences; s++)
     {
         SizeT seq_len = sequence_lengths[s];
         sequence += sequence_lengths[s - 1];     // increment the pointer so it is pointing to correct sequence data
@@ -253,50 +235,51 @@
         }
 
         // Run Needleman-Wunsch alignment between graph and new sequence.
-        uint16_t alignment_length;
+        SizeT alignment_length;
 
         if (cuda_banded_alignment)
         {
-            alignment_length = runNeedlemanWunschBanded<uint8_t, uint16_t, ScoreT>(nodes,
-                                                                                   sorted_poa,
-                                                                                   node_id_to_pos,
-                                                                                   sequence_lengths[0],
-                                                                                   incoming_edge_count,
-                                                                                   incoming_edges,
-                                                                                   outgoing_edge_count,
-                                                                                   sequence,
-                                                                                   seq_len,
-                                                                                   scores,
-                                                                                   alignment_graph,
-                                                                                   alignment_read,
-                                                                                   gap_score,
-                                                                                   mismatch_score,
-                                                                                   match_score);
+            alignment_length = runNeedlemanWunschBanded<uint8_t, ScoreT, SizeT>(nodes,
+                                                                                sorted_poa,
+                                                                                node_id_to_pos,
+                                                                                sequence_lengths[0],
+                                                                                incoming_edge_count,
+                                                                                incoming_edges,
+                                                                                outgoing_edge_count,
+                                                                                sequence,
+                                                                                seq_len,
+                                                                                scores,
+                                                                                alignment_graph,
+                                                                                alignment_read,
+                                                                                banded_alignment_band_width,
+                                                                                gap_score,
+                                                                                mismatch_score,
+                                                                                match_score);
         }
         else
         {
-            alignment_length = runNeedlemanWunsch<uint8_t, uint16_t, ScoreT, SizeT>(nodes,
-                                                                                    sorted_poa,
-                                                                                    node_id_to_pos,
-                                                                                    sequence_lengths[0],
-                                                                                    incoming_edge_count,
-                                                                                    incoming_edges,
-                                                                                    outgoing_edge_count,
-                                                                                    outoing_edges,
-                                                                                    sequence,
-                                                                                    seq_len,
-                                                                                    scores,
-                                                                                    scores_width,
-                                                                                    alignment_graph,
-                                                                                    alignment_read,
-                                                                                    gap_score,
-                                                                                    mismatch_score,
-                                                                                    match_score);
+            alignment_length = runNeedlemanWunsch<uint8_t, ScoreT, SizeT>(nodes,
+                                                                          sorted_poa,
+                                                                          node_id_to_pos,
+                                                                          sequence_lengths[0],
+                                                                          incoming_edge_count,
+                                                                          incoming_edges,
+                                                                          outgoing_edge_count,
+                                                                          outoing_edges,
+                                                                          sequence,
+                                                                          seq_len,
+                                                                          scores,
+                                                                          scores_width,
+                                                                          alignment_graph,
+                                                                          alignment_read,
+                                                                          gap_score,
+                                                                          mismatch_score,
+                                                                          match_score);
         }
 
         __syncwarp();
 
-        if (alignment_length == UINT16_MAX)
+        if (alignment_length == -1)
         {
             if (lane_idx == 0)
             {
@@ -376,21 +359,20 @@
     }
 }
 
-<<<<<<< HEAD
 template <typename ScoreT, typename SizeT>
-void generatePOA(claragenomics::cudapoa::OutputDetails* output_details_d,
-                          claragenomics::cudapoa::InputDetails<SizeT>* input_details_d,
-                          int32_t total_windows,
-                          cudaStream_t stream,
-                          claragenomics::cudapoa::AlignmentDetails<ScoreT, SizeT>* alignment_details_d,
-                          claragenomics::cudapoa::GraphDetails<SizeT>* graph_details_d,
-                          ScoreT gap_score,
-                          ScoreT mismatch_score,
-                          ScoreT match_score,
-                          bool cuda_banded_alignment,
-                          uint32_t max_sequences_per_poa,
-                          int8_t output_mask,
-                          const BatchSize& batch_size)
+void generatePOA(genomeworks::cudapoa::OutputDetails* output_details_d,
+                 genomeworks::cudapoa::InputDetails<SizeT>* input_details_d,
+                 int32_t total_windows,
+                 cudaStream_t stream,
+                 genomeworks::cudapoa::AlignmentDetails<ScoreT, SizeT>* alignment_details_d,
+                 genomeworks::cudapoa::GraphDetails<SizeT>* graph_details_d,
+                 ScoreT gap_score,
+                 ScoreT mismatch_score,
+                 ScoreT match_score,
+                 bool cuda_banded_alignment,
+                 uint32_t max_sequences_per_poa,
+                 int8_t output_mask,
+                 const BatchSize& batch_size)
 {
     // unpack output details
     uint8_t* consensus_d                  = output_details_d->consensus;
@@ -408,6 +390,7 @@
     ScoreT* scores         = alignment_details_d->scores;
     SizeT* alignment_graph = alignment_details_d->alignment_graph;
     SizeT* alignment_read  = alignment_details_d->alignment_read;
+
     // unpack graph details
     uint8_t* nodes                          = graph_details_d->nodes;
     SizeT* node_alignments                  = graph_details_d->node_alignments;
@@ -474,11 +457,10 @@
                                                                                  sequence_begin_nodes_ids,
                                                                                  outgoing_edges_coverage,
                                                                                  outgoing_edges_coverage_count,
-                                                                                 batch_size.max_nodes_per_window,
                                                                                  batch_size.max_nodes_per_window_banded,
-                                                                                 batch_size.max_matrix_graph_dimension,
                                                                                  batch_size.max_matrix_graph_dimension_banded,
-                                                                                 batch_size.max_concensus_size);
+                                                                                 batch_size.max_consensus_size,
+                                                                                 batch_size.alignment_band_width);
             CGA_CU_CHECK_ERR(cudaPeekAtLastError());
 
             generateConsensusKernel<true, SizeT>
@@ -500,9 +482,8 @@
                                                                                        consensus_scores,
                                                                                        consensus_predecessors,
                                                                                        node_coverage_counts,
-                                                                                       batch_size.max_nodes_per_window,
                                                                                        batch_size.max_nodes_per_window_banded,
-                                                                                       batch_size.max_concensus_size);
+                                                                                       batch_size.max_consensus_size);
             CGA_CU_CHECK_ERR(cudaPeekAtLastError());
         }
         if (output_mask & OutputType::msa)
@@ -540,11 +521,10 @@
                                                                                  sequence_begin_nodes_ids,
                                                                                  outgoing_edges_coverage,
                                                                                  outgoing_edges_coverage_count,
-                                                                                 batch_size.max_nodes_per_window,
                                                                                  batch_size.max_nodes_per_window_banded,
-                                                                                 batch_size.max_matrix_graph_dimension,
                                                                                  batch_size.max_matrix_graph_dimension_banded,
-                                                                                 batch_size.max_concensus_size);
+                                                                                 batch_size.max_consensus_size,
+                                                                                 batch_size.alignment_band_width);
             CGA_CU_CHECK_ERR(cudaPeekAtLastError());
 
             generateMSAKernel<true, SizeT>
@@ -571,7 +551,7 @@
                                                                       nodes_to_visit,
                                                                       batch_size.max_nodes_per_window,
                                                                       batch_size.max_nodes_per_window_banded,
-                                                                      batch_size.max_concensus_size);
+                                                                      batch_size.max_consensus_size);
             CGA_CU_CHECK_ERR(cudaPeekAtLastError());
         }
     }
@@ -613,10 +593,8 @@
                                                                     outgoing_edges_coverage,
                                                                     outgoing_edges_coverage_count,
                                                                     batch_size.max_nodes_per_window,
-                                                                    batch_size.max_nodes_per_window_banded,
                                                                     batch_size.max_matrix_graph_dimension,
-                                                                    batch_size.max_matrix_graph_dimension_banded,
-                                                                    batch_size.max_concensus_size);
+                                                                    batch_size.max_consensus_size);
             CGA_CU_CHECK_ERR(cudaPeekAtLastError());
 
             generateConsensusKernel<false, SizeT>
@@ -639,8 +617,7 @@
                                                                                        consensus_predecessors,
                                                                                        node_coverage_counts,
                                                                                        batch_size.max_nodes_per_window,
-                                                                                       batch_size.max_nodes_per_window_banded,
-                                                                                       batch_size.max_concensus_size);
+                                                                                       batch_size.max_consensus_size);
             CGA_CU_CHECK_ERR(cudaPeekAtLastError());
         }
         if (output_mask & OutputType::msa)
@@ -679,10 +656,8 @@
                                                                     outgoing_edges_coverage,
                                                                     outgoing_edges_coverage_count,
                                                                     batch_size.max_nodes_per_window,
-                                                                    batch_size.max_nodes_per_window_banded,
                                                                     batch_size.max_matrix_graph_dimension,
-                                                                    batch_size.max_matrix_graph_dimension_banded,
-                                                                    batch_size.max_concensus_size);
+                                                                    batch_size.max_consensus_size);
             CGA_CU_CHECK_ERR(cudaPeekAtLastError());
 
             generateMSAKernel<false, SizeT>
@@ -709,105 +684,11 @@
                                                                       nodes_to_visit,
                                                                       batch_size.max_nodes_per_window,
                                                                       batch_size.max_nodes_per_window_banded,
-                                                                      batch_size.max_concensus_size);
+                                                                      batch_size.max_consensus_size);
             CGA_CU_CHECK_ERR(cudaPeekAtLastError());
         }
     }
 }
-=======
-void generatePOA(genomeworks::cudapoa::OutputDetails* output_details_d,
-                 void* Input_details_d,
-                 int32_t total_windows,
-                 cudaStream_t stream,
-                 void* alignment_details_d,
-                 void* graph_details_d,
-                 int16_t gap_score,
-                 int16_t mismatch_score,
-                 int16_t match_score,
-                 bool banded_alignment,
-                 uint32_t max_sequences_per_poa,
-                 int8_t output_mask,
-                 const BatchSize& batch_size);
-
-void addAlignment(uint8_t* nodes,
-                  void* node_count_void,
-                  void* node_alignments_void, uint16_t* node_alignment_count,
-                  void* incoming_edges_void, uint16_t* incoming_edge_count,
-                  void* outgoing_edges_void, uint16_t* outgoing_edge_count,
-                  uint16_t* incoming_edge_w, uint16_t* outgoing_edge_w,
-                  void* alignment_length,
-                  void* graph_void,
-                  void* alignment_graph_void,
-                  uint8_t* read,
-                  void* alignment_read_void,
-                  uint16_t* node_coverage_counts,
-                  int8_t* base_weights,
-                  void* sequence_begin_nodes_ids_void,
-                  uint16_t* outgoing_edges_coverage,
-                  uint16_t* outgoing_edges_coverage_count,
-                  uint16_t s,
-                  uint32_t max_sequences_per_poa,
-                  uint32_t max_limit_nodes_per_window,
-                  bool cuda_banded_alignment,
-                  const BatchSize& batch_size);
-
-void runNW(uint8_t* nodes,
-           void* graph_void,
-           void* node_id_to_pos_void,
-           int32_t graph_count_void,
-           uint16_t* incoming_edge_count,
-           void* incoming_edges_void,
-           uint16_t* outgoing_edge_count,
-           void* outgoing_edges_void,
-           uint8_t* read,
-           uint16_t read_count,
-           int16_t* scores,
-           int32_t scores_width,
-           void* alignment_graph_void,
-           void* alignment_read_void,
-           int16_t gap_score,
-           int16_t mismatch_score,
-           int16_t match_score,
-           void* aligned_nodes_void,
-           bool cuda_banded_alignment,
-           const BatchSize& batch_size);
-
-void generateConsensusTestHost(uint8_t* nodes,
-                               int32_t node_count,
-                               void* graph,
-                               void* node_id_to_pos,
-                               void* incoming_edges,
-                               uint16_t* incoming_edge_count,
-                               void* outgoing_edges,
-                               uint16_t* outgoing_edge_count,
-                               uint16_t* incoming_edge_w,
-                               void* predecessors,
-                               int32_t* scores,
-                               uint8_t* consensus,
-                               uint16_t* coverage,
-                               uint16_t* node_coverage_counts,
-                               void* node_alignments,
-                               uint16_t* node_alignment_count,
-                               uint32_t max_limit_consensus_size,
-                               bool cuda_banded_alignment,
-                               const BatchSize& batch_size);
-
-void runTopSort(void* sorted_poa,
-                void* sorted_poa_node_map,
-                int32_t node_count,
-                uint16_t* incoming_edge_count,
-                void* outgoing_edges,
-                uint16_t* outgoing_edge_count,
-                uint16_t* local_incoming_edge_count,
-                bool cuda_banded_alignment,
-                const BatchSize& batch_size);
-
-// determine proper type definition for ScoreT, used for values of score matrix
-bool use32bitScore(const BatchSize& batch_size, const int16_t gap_score, const int16_t mismatch_score, const int16_t match_score);
-
-// determine proper type definition for SizeT, used for length of arrays in POA
-bool use32bitSize(const BatchSize& batch_size, bool banded);
->>>>>>> 16231c66
 
 } // namespace cudapoa
 
