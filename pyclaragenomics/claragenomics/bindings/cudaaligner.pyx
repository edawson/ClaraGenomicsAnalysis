#
# Copyright (c) 2019, NVIDIA CORPORATION.  All rights reserved.
#
# NVIDIA CORPORATION and its licensors retain all intellectual property
# and proprietary rights in and to this software, related documentation
# and any modifications thereto.  Any use, reproduction, disclosure or
# distribution of this software and related documentation without an express
# license agreement from NVIDIA CORPORATION is strictly prohibited.
#
"""Bindings for CUDAALIGNER."""

# distutils: language = c++

from cython.operator cimport dereference as deref
from libcpp.vector cimport vector
from libcpp.memory cimport unique_ptr
from libcpp.string cimport string
from libc.stdint cimport uint16_t

from claragenomics.bindings cimport cudaaligner
from claragenomics.bindings import cuda


def status_to_str(status):
    """Convert status to their string representations.
    """
    if status == success:
        return "success"
    elif status == uninitialized:
        return "uninitialized"
    elif status == exceeded_max_alignments:
        return "exceeded_max_alignments"
    elif status == exceeded_max_length:
        return "exceeded_max_length"
    elif status == exceeded_max_alignment_difference:
        return "exceeded_max_alignment_difference"
    elif status == generic_error:
        return "generic_error"
    else:
        raise RuntimeError("Unknown error status : " + status)


class CudaAlignment:
    """Class encompassing an Alignment between two sequences."
    """
    def __init__(self,
<<<<<<< HEAD
                 query,
                 target,
                 cigar,
                 alignment_type,
                 status,
                 alignment,
                 format_alignment):
        """
        Construct an alignment object based on alignment information between two
=======
            query,
            target,
            cigar,
            alignment_type,
            status,
            alignment,
            format_alignment):
        """Construct an alignment object based on alignment information between two
>>>>>>> 3a068838
        sequences.

        Args:
            query - Query string
            target - Target string
            cigar - CIGAR string for operations needed to go from query -> target
            alignment_type - cudaaligner.AlignmentType enum representing type of alignment
            status - StatusType enum from CudaAlignerBatch call for this alignment
            alignment - list of edit operations to align query and target
            format_alignment - a pair of strings with the formatted alignment
        """
        self.query = query
        self.target = target
        self.cigar = cigar
        self.alignment_type = self._alignment_type_str(alignment_type)
        self.status = status
        self.alignment = [self._alignment_state_enum_str(s) for s in alignment]
        self.format_alignment = format_alignment

    @staticmethod
    def _alignment_type_str(t):
        """Convert alignment type enum to string.

        Args:
            t - alignment type

        Returns: Alignment type string
        """
        if t == global_alignment:
            return "global"
        else:
            raise RuntimeError("Unknown alignment type encountered: " + t)

    @staticmethod
    def _alignment_state_enum_str(s):
        """Convert alignment state enum to string.

        Args:
            s - alignment state

        Returns:
            Alignment state string
        """
        if s == match:
            return 'm'
        elif s == mismatch:
            return 'mm'
        elif s == insertion:
            return 'i'
        elif s == deletion:
            return 'd'
        else:
            raise RuntimeError("Unknown alignment state encountered: " + s)

    def __str__(self):
        """Print formatted alignment.
        """
        return "{}\n{}\n{}\n".format(self.format_alignment[0], self.format_alignment[1], self.format_alignment[2])


cdef class CudaAlignerBatch:
    """Python API for CUDA-accelerated sequence to sequence alignment.
    """
    cdef unique_ptr[cudaaligner.Aligner] aligner

    def __cinit__(
            self,
            max_query_length,
            max_target_length,
            max_alignments,
            alignment_type="global",
            stream=None,
            device_id=0,
            *args,
            **kwargs):
        """Construct a CudaAligner object to run CUDA-accelerated sequence
        to sequence alignment across all pairs in a batch.

        Args:
            max_query_length - Max length of query string
            max_target_length - Max length of target string
            max_alignments - Maximum number of alignments to perform
            alignment_type - Type of alignment (only global supported right now)
            stream - CUDA stream for running kernel
            device_id - GPU device to use for running kernels
        """
        cdef size_t st
        cdef _Stream temp_stream
        if (stream is None):
            temp_stream = NULL
        elif (not isinstance(stream, cuda.CudaStream)):
            raise RuntimeError("Type for stream option must be CudaStream")
        else:
            st = stream.stream
            temp_stream = <_Stream>st

        cdef cudaaligner.AlignmentType alignment_type_enum
        if (alignment_type == "global"):
            alignment_type_enum = global_alignment
        else:
            raise RuntimeError("Unknown alignment_type provided. Must be global.")

        self.aligner = cudaaligner.create_aligner(
            max_query_length,
            max_target_length,
            max_alignments,
            alignment_type_enum,
            temp_stream,
            device_id)

    def __init__(
            self,
            max_query_length,
            max_target_length,
            max_alignments,
            alignment_type="global",
            stream=None,
            device_id=0,
            *args,
            **kwargs):
        """Dummy implementation of __init__ function to allow
        for Python subclassing.
        """
        pass

    def add_alignment(self, query, target):
        """Add new pair of sequences to the batch for alignment.
        The characters in the string must be from the set [ACGT] for
        correct alignment results.

        Args:
            query - query string
            target - target string
        """
        encoded_query = query.encode('utf-8')
        encoded_target = target.encode('utf-8')
        status = deref(self.aligner).add_alignment(encoded_query, len(query),
                                                   encoded_target, len(target))

        return status

    def align_all(self):
        """Initiate CUDA-accelerated alignment on the batch.
        """
        deref(self.aligner).align_all()

    def get_alignments(self):
        """Retrieve the results of all alignments in the batch.

        Returns:
        A list of CudaAlignment objects, each of which holds details of the alignment in the same
        order as they were inserted into the batch.
        """
        # Declare cdef types
        cdef vector[shared_ptr[cudaaligner.Alignment]] res = deref(self.aligner).get_alignments()
        cdef size_t num_alignments = res.size()
        cdef vector[AlignmentState] alignment_state
        cdef FormattedAlignment formatted_alignment

        # First sync all the alignments since the align call is asynchronous.
        deref(self.aligner).sync_alignments()

        alignments = []

        for i in range(num_alignments):
            # Get alignment state
            alignment_state = deref(res[i]).get_alignment()
            state = [alignment_state[j] for j in range(alignment_state.size())]

            # Get formatted alignment
            formatted_alignment = deref(res[i]).format_alignment()
            format_alignment = [formatted_alignment.query.decode('utf-8'),
                                formatted_alignment.pairing.decode('utf-8'),
                                formatted_alignment.target.decode('utf-8')]

            # Get other string outputs
            query = deref(res[i]).get_query_sequence().decode('utf-8')
            target = deref(res[i]).get_target_sequence().decode('utf-8')
            cigar = deref(res[i]).convert_to_cigar().decode('utf-8')
            alignment_type = deref(res[i]).get_alignment_type()
            status = deref(res[i]).get_status()

            # Create Alignment object
            alignments.append(CudaAlignment(
                query,
                target,
                cigar,
                alignment_type,
                status,
                state,
                format_alignment))
        return alignments

    def reset(self):
        """Reset the contents of the batch so the same GPU memory can be used to
        align a new set of sequences.
        """
        deref(self.aligner).reset()<|MERGE_RESOLUTION|>--- conflicted
+++ resolved
@@ -41,10 +41,9 @@
 
 
 class CudaAlignment:
-    """Class encompassing an Alignment between two sequences."
+    """Class encompassing an Alignment between two sequences.
     """
     def __init__(self,
-<<<<<<< HEAD
                  query,
                  target,
                  cigar,
@@ -52,18 +51,7 @@
                  status,
                  alignment,
                  format_alignment):
-        """
-        Construct an alignment object based on alignment information between two
-=======
-            query,
-            target,
-            cigar,
-            alignment_type,
-            status,
-            alignment,
-            format_alignment):
         """Construct an alignment object based on alignment information between two
->>>>>>> 3a068838
         sequences.
 
         Args:
