#!/usr/bin/env python3

#
# Copyright (c) 2019, NVIDIA CORPORATION.  All rights reserved.
#
# NVIDIA CORPORATION and its licensors retain all intellectual property
# and proprietary rights in and to this software, related documentation
# and any modifications thereto.  Any use, reproduction, disclosure or
# distribution of this software and related documentation without an express
# license agreement from NVIDIA CORPORATION is strictly prohibited.
#
"""Python setuptools setup."""

import glob
import os
import shutil
from setuptools import setup, Extension, find_namespace_packages

from Cython.Build import cythonize


def get_verified_absolute_path(path):
    """Verify and return absolute path of argument.

    Args:
        path : Relative/absolute path

    Returns:
        Absolute path
    """
    installed_path = os.path.abspath(path)
    if not os.path.exists(installed_path):
        raise RuntimeError("No valid path for requested component exists")
    return installed_path


def get_installation_requirments(file_path):
    """Parse pip requirements file.

    Args:
        file_path : path to pip requirements file

    Returns:
        list of requirement strings
    """
    with open(file_path, 'r') as file:
        requirements_file_content = \
            [line.strip() for line in file if line.strip() and not line.lstrip().startswith('#')]
    return requirements_file_content


def copy_all_files_in_directory(src, dest, file_ext="*.so"):
    """Copy files with given extension from source to destination directories.

    Args:
        src : source directory
        dest : destination directory
        file_ext : a regular expression string capturing relevant files
    """
    files_to_copy = glob.glob(os.path.join(src, file_ext))
    if not files_to_copy:
        raise RuntimeError("No {} files under {}".format(src, file_ext))
    os.makedirs(os.path.dirname(dest), exist_ok=True)
    try:
        for file in files_to_copy:
            shutil.copy(file, dest)
            print("{} was copied into {}".format(file, dest))
    except (shutil.Error, PermissionError) as err:
        print('Could not copy {}. Error: {}'.format(file, err))
        raise err


# Must be set before calling pip
for envvar in ['CGA_INSTALL_DIR', 'CGA_VERSION', 'CGA_ROOT_DIR']:
    if envvar not in os.environ.keys():
        raise EnvironmentError(
            '{} environment variables must be set'.format(envvar))

cga_root_dir = os.environ['CGA_ROOT_DIR']
cga_install_dir = os.environ['CGA_INSTALL_DIR']
cga_version = os.environ['CGA_VERSION']
cuda_root = os.getenv('CUDA_TOOLKIT_ROOT_DIR', '/usr/local/cuda')
cuda_include_path = os.path.join(cuda_root, 'include')
cuda_library_path = os.path.join(cuda_root, 'lib64')

# Get current dir (pyclaragenomics folder is copied into a temp directory created by pip)
current_dir = os.path.dirname(os.path.realpath(__file__))


# Copies shared libraries into clargenomics package
copy_all_files_in_directory(
    get_verified_absolute_path(os.path.join(cga_install_dir, "lib")),
    os.path.join(current_dir, "claragenomics", "shared_libs/"),
)

# Classifiers for PyPI
pycga_classifiers = [
        "Development Status :: 5 - Production/Stable",
        "Intended Audience :: Science/Research",
        "Topic :: Scientific/Engineering :: Bio-Informatics",
        "License :: OSI Approved :: Apache Software License",
        "Natural Language :: English",
        "Operating System :: POSIX :: Linux",
        "Programming Language :: Python :: 3.5",
        "Programming Language :: Python :: 3.6",
        "Programming Language :: Python :: 3.7",
        "Programming Language :: Python :: 3.8",
        "Programming Language :: Python :: 3.9"
]

extensions = [
    Extension(
        "claragenomics.bindings.cuda",
        sources=[os.path.join("claragenomics/**/cuda.pyx")],
        include_dirs=[
            cuda_include_path,
        ],
        library_dirs=[cuda_library_path],
        runtime_library_dirs=[cuda_library_path],
        libraries=["cudart"],
        language="c++",
        extra_compile_args=["-std=c++14"],
    ),
    Extension(
        "claragenomics.bindings.cudapoa",
        sources=[os.path.join("claragenomics/**/cudapoa.pyx")],
        include_dirs=[
            cuda_include_path,
            get_verified_absolute_path(os.path.join(cga_install_dir, "include")),
            get_verified_absolute_path(os.path.join(cga_root_dir, "3rdparty", "spdlog", "include")),
        ],
        library_dirs=[cuda_library_path, get_verified_absolute_path(os.path.join(cga_install_dir, "lib"))],
        runtime_library_dirs=[cuda_library_path, os.path.join('$ORIGIN', os.pardir, 'shared_libs')],
        libraries=["cudapoa", "cudart", "cgabase"],
        language="c++",
        extra_compile_args=["-std=c++14"],
    ),
    Extension(
        "claragenomics.bindings.cudaaligner",
        sources=[os.path.join("claragenomics/**/cudaaligner.pyx")],
        include_dirs=[
            cuda_include_path,
            get_verified_absolute_path(os.path.join(cga_install_dir, "include")),
            get_verified_absolute_path(os.path.join(cga_root_dir, "3rdparty", "cub")),
            get_verified_absolute_path(os.path.join(cga_root_dir, "3rdparty", "spdlog", "include")),
        ],
        library_dirs=[cuda_library_path, get_verified_absolute_path(os.path.join(cga_install_dir, "lib"))],
        runtime_library_dirs=[cuda_library_path, os.path.join('$ORIGIN', os.pardir, 'shared_libs')],
        libraries=["cudaaligner", "cudart", "cgabase"],
        language="c++",
        extra_compile_args=["-std=c++14"],
    )
]

setup(name='pyclaragenomics',
<<<<<<< HEAD
      version='0.4.4',
=======
      version=cga_version,
>>>>>>> 554dbd9e
      description='NVIDIA genomics python libraries and utiliites',
      author='NVIDIA Corporation',
      url="https://github.com/clara-genomics/ClaraGenomicsAnalysis",
      include_package_data=True,
      data_files=[
          ('cga_shared_objects', glob.glob('claragenomics/shared_libs/*.so'))
      ],
      install_requires=get_installation_requirments(
          get_verified_absolute_path(os.path.join(current_dir, 'requirements.txt'))
      ),
      packages=find_namespace_packages(where=current_dir, include=['claragenomics.*']),
      python_requires='>=3.5',
      license='Apache License 2.0',
      long_description='Python libraries and utilities for manipulating genomics data',
      long_description_content_type='text/plain',
      classifiers=pycga_classifiers,
      platforms=['any'],
      ext_modules=cythonize(extensions, compiler_directives={'embedsignature': True}),
      scripts=[os.path.join('bin', 'genome_simulator'),
               os.path.join('bin', 'assembly_evaluator')],
      )<|MERGE_RESOLUTION|>--- conflicted
+++ resolved
@@ -153,11 +153,7 @@
 ]
 
 setup(name='pyclaragenomics',
-<<<<<<< HEAD
-      version='0.4.4',
-=======
       version=cga_version,
->>>>>>> 554dbd9e
       description='NVIDIA genomics python libraries and utiliites',
       author='NVIDIA Corporation',
       url="https://github.com/clara-genomics/ClaraGenomicsAnalysis",
