--- conflicted
+++ resolved
@@ -907,12 +907,7 @@
     device_buffer<representation_t> window_minimizers_representation_d(total_windows, allocator, cuda_stream);
     device_buffer<char> window_minimizers_direction_d(total_windows, allocator, cuda_stream);
     device_buffer<position_in_read_t> window_minimizers_position_in_read_d(total_windows, allocator, cuda_stream);
-<<<<<<< HEAD
-    GW_LOG_INFO("Allocating {} bytes for read_id_to_minimizers_written_d", number_of_reads_to_add * sizeof(std::int64_t));
     device_buffer<std::int64_t> read_id_to_minimizers_written_d(number_of_reads_to_add, allocator, cuda_stream);
-=======
-    device_buffer<std::uint32_t> read_id_to_minimizers_written_d(number_of_reads_to_add, allocator, cuda_stream);
->>>>>>> 6426e9e5
     // initially there are no minimizers written to the output arrays
     // TODO: is this needed?
     GW_CU_CHECK_ERR(cudaMemsetAsync(read_id_to_minimizers_written_d.data(), 0, number_of_reads_to_add * sizeof(std::int64_t), cuda_stream));
@@ -1012,22 +1007,11 @@
                                                                                                                 read_id_to_minimizers_written_d.data(),
                                                                                                                 hash_representations);
 
-<<<<<<< HEAD
-=======
-    std::vector<std::uint32_t> read_id_to_minimizers_written_h(number_of_reads_to_add);
-    cudautils::device_copy_n(read_id_to_minimizers_written_d.data(),
-                             read_id_to_minimizers_written_h.size(),
-                             read_id_to_minimizers_written_h.data(),
-                             cuda_stream); // D2H
-    read_id_to_minimizers_written_d.free();
-
->>>>>>> 6426e9e5
     // *** remove unused elemets from the window minimizers arrays ***
     // In window_minimizers_representation_d and other arrays enough space was allocated to support cases in which each window has a different minimizer. In reality many neighboring windows share the same minimizer
     // As a result there are unused areas between minimizers belonging to different reads (space_allocated_for_all_possible_minimizers_of_a_read - space_needed_for_the_actual_minimizers)
     // At this point all mininizer are put together (compressed) so that the last minimizer of one read is next to the first minimizer of another read
 
-<<<<<<< HEAD
     // after this operation read_id_to_minimizers_written_d should be interpreted as read_id_to_index_of_the_first_minimizer_of_the_next_read_d
     thrust::inclusive_scan(thrust::cuda::par(allocator).on(cuda_stream),
                            read_id_to_minimizers_written_d.data(),
@@ -1038,15 +1022,6 @@
     std::int64_t total_minimizers = cudautils::get_value_from_device(&(read_id_to_minimizers_written_d.data()[read_id_to_minimizers_written_d.size() - 1]), cuda_stream);
 
     // Data is organized in two arrays in order to support usage of thrust::stable_sort_by_key. One contains representations (key) and the other the rest (values)
-    GW_LOG_INFO("Allocating {} bytes for representations_compressed_d", total_minimizers * sizeof(representation_t));
-=======
-    device_buffer<decltype(read_id_to_compressed_minimizers_h)::value_type> read_id_to_compressed_minimizers_d(read_id_to_compressed_minimizers_h.size(), allocator, cuda_stream);
-    cudautils::device_copy_n(read_id_to_compressed_minimizers_h.data(),
-                             read_id_to_compressed_minimizers_h.size(),
-                             read_id_to_compressed_minimizers_d.data(),
-                             cuda_stream); // H2D
-
->>>>>>> 6426e9e5
     device_buffer<representation_t> representations_compressed_d(total_minimizers, allocator, cuda_stream);
     // rest = position_in_read, direction and read_id
     device_buffer<ReadidPositionDirection> rest_compressed_d(total_minimizers, allocator, cuda_stream);
@@ -1065,13 +1040,7 @@
     window_minimizers_representation_d.free();
     window_minimizers_direction_d.free();
     window_minimizers_position_in_read_d.free();
-<<<<<<< HEAD
-    GW_LOG_INFO("Deallocating {} bytes from read_id_to_minimizers_written_d", read_id_to_minimizers_written_d.size() * sizeof(decltype(read_id_to_minimizers_written_d)::value_type));
     read_id_to_minimizers_written_d.free();
-    GW_LOG_INFO("Deallocating {} bytes from read_id_to_windows_section_d", read_id_to_windows_section_d.size() * sizeof(decltype(read_id_to_windows_section_d)::value_type));
-=======
-    read_id_to_compressed_minimizers_d.free();
->>>>>>> 6426e9e5
     read_id_to_windows_section_d.free();
 
     return {std::move(representations_compressed_d),
