--- conflicted
+++ resolved
@@ -61,11 +61,7 @@
         {"help", no_argument, 0, 'h'},
     };
 
-<<<<<<< HEAD
     std::string optstring = "k:w:d:m:i:t:F:a:r:l:b:z:RDQ:q:C:c:BSvh";
-=======
-    std::string optstring = "k:w:d:m:i:t:F:a:r:l:b:z:RDXQ:q:C:c:vh";
->>>>>>> b5a7c707
 
     bool target_indices_in_host_memory_set   = false;
     bool target_indices_in_device_memory_set = false;
