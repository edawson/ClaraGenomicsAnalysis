--- conflicted
+++ resolved
@@ -35,23 +35,13 @@
     /// Uses a dynamic programming approach where an overlap is "triggered" when a run of
     /// Anchors (e.g 3) with a score above a threshold is encountered and untriggerred
     /// when a single anchor with a threshold below the value is encountered.
-<<<<<<< HEAD
-    /// \param overlaps Output vector into which generated overlaps will be placed
-    /// \param anchors vector of anchors sorted by query_read_id -> target_read_id -> query_position_in_read -> target_position_in_read (meaning sorted by query_read_id, then within a group of anchors with the same value of query_read_id sorted by target_read_id and so on)
-    /// \param index_query
-    /// \param index_target
+    /// \param fused_overlaps Output vector into which generated overlaps will be placed, query_read_name_ and target_read_name_ for each vector entry remains null. They will be updated after Overlapper::update_read_names() call
+    /// \param d_anchors vector of anchors sorted by query_read_id -> target_read_id -> query_position_in_read -> target_position_in_read (meaning sorted by query_read_id, then within a group of anchors with the same value of query_read_id sorted by target_read_id and so on)
     /// \param min_residues smallest number of residues (anchors) for an overlap to be accepted
     /// \param min_overlap_len the smallest overlap distance which is accepted
     /// \return vector of Overlap objects
-    void get_overlaps(std::vector<Overlap>& overlaps, device_buffer<Anchor>& anchors,
-                      const Index& index_query, const Index& index_target,
+    void get_overlaps(std::vector<Overlap>& fused_overlaps, device_buffer<Anchor>& d_anchors,
                       size_t min_residues = 20, size_t min_overlap_len = 50) override;
-=======
-    /// \param fused_overlaps Output vector into which generated overlaps will be placed, query_read_name_ and target_read_name_ for each vector entry remains null. They will be updated after Overlapper::update_read_names() call
-    /// \param d_anchors vector of anchors sorted by query_read_id -> target_read_id -> query_position_in_read -> target_position_in_read (meaning sorted by query_read_id, then within a group of anchors with the same value of query_read_id sorted by target_read_id and so on)
-    /// \return vector of Overlap objects
-    void get_overlaps(std::vector<Overlap>& fused_overlaps, device_buffer<Anchor>& d_anchors) override;
->>>>>>> c05ac4ea
 
     explicit OverlapperTriggered(DefaultDeviceAllocator);
     ~OverlapperTriggered();
