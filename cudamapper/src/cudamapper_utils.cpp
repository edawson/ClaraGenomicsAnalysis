--- conflicted
+++ resolved
@@ -14,11 +14,8 @@
 #include <thread>
 
 #include <claragenomics/io/fasta_parser.hpp>
-<<<<<<< HEAD
 #include <claragenomics/utils/cudautils.hpp>
-=======
 #include <claragenomics/utils/signed_integer_utils.hpp>
->>>>>>> c298a2bc
 
 namespace claragenomics
 {
@@ -108,8 +105,11 @@
     }
     buffer[chars_in_buffer] = '\0';
 
-    std::lock_guard<std::mutex> lg(write_output_mutex);
-    printf("%s", buffer.data());
+    {
+        CGA_NVTX_RANGE(profiler, "print_paf::writing_to_disk");
+        std::lock_guard<std::mutex> lg(write_output_mutex);
+        printf("%s", buffer.data());
+    }
 }
 
 } // namespace
@@ -122,15 +122,11 @@
                std::mutex& write_output_mutex,
                const int32_t number_of_devices)
 {
-<<<<<<< HEAD
     CGA_NVTX_RANGE(profiler, "print_paf");
 
-    assert(!cigar.empty() || (overlaps.size() && cigar.size()));
-=======
     assert(!cigar.empty() || (overlaps.size() == cigar.size()));
 
     // divide the work into several threads
->>>>>>> c298a2bc
 
     int32_t number_of_threads   = std::thread::hardware_concurrency() / number_of_devices; // We could use a better heuristic here
     int64_t overlaps_per_thread = get_size<int64_t>(overlaps) / number_of_threads;
@@ -150,17 +146,9 @@
                              thread_id != number_of_threads - 1 ? overlaps_per_thread : get_size<int64_t>(overlaps) - thread_id * overlaps_per_thread); // last thread prints all remaining overlaps
     }
 
-<<<<<<< HEAD
-        {
-            CGA_NVTX_RANGE(profiler, "print_paf::writing_to_disk");
-            std::lock_guard<std::mutex> lg(write_output_mutex);
-            printf("%s", buffer.data());
-        }
-=======
     for (std::thread& thread : threads)
     {
         thread.join();
->>>>>>> c298a2bc
     }
 }
 
