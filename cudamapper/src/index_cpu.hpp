/*
* Copyright (c) 2019, NVIDIA CORPORATION.  All rights reserved.
*
* NVIDIA CORPORATION and its licensors retain all intellectual property
* and proprietary rights in and to this software, related documentation
* and any modifications thereto.  Any use, reproduction, disclosure or
* distribution of this software and related documentation without an express
* license agreement from NVIDIA CORPORATION is strictly prohibited.
*/

#pragma once

#include <map>
#include <vector>
#include "cudamapper/index.hpp"
#include "cudamapper/index_generator.hpp"
#include "cudamapper/sketch_element.hpp"
#include "cudamapper/types.hpp"

namespace claragenomics {

    /// IndexCPU - Contains sketch elements grouped by representation and by read id within the representation
    ///
    /// Class contains three separate data arrays: read_ids, positions_in_reads and directions_of_reads.
    /// Elements of these three arrays with the same index represent one sketch element
    /// (read_id of the read it belongs to, position in that read of the first basepair of sketch element and whether it is forward or reverse complement representation).
    /// Representation itself is not saved as it is not necessary for matching phase. It can be retrieved from the original data if needed.
    ///
    /// Elements of data arrays are grouped by sketch element representation and within those groups by read_id. Both representations and read_ids within representations are sorted in ascending order
    ///
    /// read_id_and_representation_to_sketch_elements() for each read_id (outer vector) returns a vector in which each element contains a representation from that read, pointer to section of data arrays with sketch elements with that representation and that read_id, and pointer to section of data arrays with skecth elements with that representation and all read_ids. There elements are sorted by representation in increasing order
    class IndexCPU : public Index {
    public:

        /// \brief Constructor
        ///
        /// \param index_generator Object from to generate index
        IndexCPU(const IndexGenerator& index_generator);

        /// \brief Constructor
        IndexCPU();

        /// \brief returns an array of starting positions of sketch elements in their reads
        /// \return an array of starting positions of sketch elements in their reads
        const std::vector<position_in_read_t>& positions_in_reads() const override;

        /// \brief returns an array of reads ids for sketch elements
        /// \return an array of reads ids for sketch elements
        const std::vector<read_id_t>& read_ids() const override;

        /// \brief returns an array of directions in which sketch elements were read
        /// \return an array of directions in which sketch elements were read
        const std::vector<SketchElement::DirectionOfRepresentation>& directions_of_reads() const override;

        /// \brief returns number of reads in input data
        /// \return number of reads in input data
        std::uint64_t number_of_reads() const override;

        /// \brief returns mapping of internal read id that goes from 0 to number_of_reads-1 to actual read name from the input
        /// \return mapping of internal read id that goes from 0 to number_of_reads-1 to actual read name from the input
        const std::vector<std::string>& read_id_to_read_name() const override;

<<<<<<< HEAD
        const std::vector<std::uint32_t>& read_id_to_read_length() const override;

        /// \brief returns mapping of read id (vector) and representation (map) to section of data arrays with sketch elements with that read id and representation
        /// \return mapping of read id (vector) and representation (map) to section of data arrays with sketch elements with that read id and representation
        const std::vector<std::map<representation_t, ArrayBlock>>& read_id_and_representation_to_all_its_sketch_elements() const override;

        /// \brief returns mapping of representation to section of data arrays with sketch elements with that representation (and all read ids)
        /// \return mapping of representation to section of data arrays with sketch elements with that representation (and all read ids)
        const std::map<representation_t, ArrayBlock>& representation_to_all_its_sketch_elements() const override;
=======
        /// \brief For each read_id (outer vector) returns a vector in which each element contains a representation from that read, pointer to section of data arrays with sketch elements with that representation and that read_id, and pointer to section of data arrays with skecth elements with that representation and all read_ids. There elements are sorted by representation in increasing order
        /// \return the mapping
        const std::vector<std::vector<Index::RepresentationToSketchElements>>& read_id_and_representation_to_sketch_elements() const override;
>>>>>>> e001a462

    private:

        std::vector<position_in_read_t> positions_in_reads_;
        std::vector<read_id_t> read_ids_;
        std::vector<SketchElement::DirectionOfRepresentation> directions_of_reads_;

        const std::uint64_t number_of_reads_;

        const std::vector<std::string> read_id_to_read_name_;

<<<<<<< HEAD
        const std::vector<std::uint32_t> read_id_to_read_length_;

        std::vector<std::map<representation_t, ArrayBlock>> read_id_and_representation_to_all_its_sketch_elements_;

        std::map<representation_t, ArrayBlock> representation_to_all_its_sketch_elements_;
=======
        std::vector<std::vector<RepresentationToSketchElements>> read_id_and_representation_to_sketch_elements_;
>>>>>>> e001a462
    };
}<|MERGE_RESOLUTION|>--- conflicted
+++ resolved
@@ -60,21 +60,11 @@
         /// \return mapping of internal read id that goes from 0 to number_of_reads-1 to actual read name from the input
         const std::vector<std::string>& read_id_to_read_name() const override;
 
-<<<<<<< HEAD
         const std::vector<std::uint32_t>& read_id_to_read_length() const override;
 
-        /// \brief returns mapping of read id (vector) and representation (map) to section of data arrays with sketch elements with that read id and representation
-        /// \return mapping of read id (vector) and representation (map) to section of data arrays with sketch elements with that read id and representation
-        const std::vector<std::map<representation_t, ArrayBlock>>& read_id_and_representation_to_all_its_sketch_elements() const override;
-
-        /// \brief returns mapping of representation to section of data arrays with sketch elements with that representation (and all read ids)
-        /// \return mapping of representation to section of data arrays with sketch elements with that representation (and all read ids)
-        const std::map<representation_t, ArrayBlock>& representation_to_all_its_sketch_elements() const override;
-=======
         /// \brief For each read_id (outer vector) returns a vector in which each element contains a representation from that read, pointer to section of data arrays with sketch elements with that representation and that read_id, and pointer to section of data arrays with skecth elements with that representation and all read_ids. There elements are sorted by representation in increasing order
         /// \return the mapping
         const std::vector<std::vector<Index::RepresentationToSketchElements>>& read_id_and_representation_to_sketch_elements() const override;
->>>>>>> e001a462
 
     private:
 
@@ -86,14 +76,8 @@
 
         const std::vector<std::string> read_id_to_read_name_;
 
-<<<<<<< HEAD
         const std::vector<std::uint32_t> read_id_to_read_length_;
 
-        std::vector<std::map<representation_t, ArrayBlock>> read_id_and_representation_to_all_its_sketch_elements_;
-
-        std::map<representation_t, ArrayBlock> representation_to_all_its_sketch_elements_;
-=======
         std::vector<std::vector<RepresentationToSketchElements>> read_id_and_representation_to_sketch_elements_;
->>>>>>> e001a462
     };
 }