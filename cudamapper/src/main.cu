/*
* Copyright (c) 2019, NVIDIA CORPORATION.  All rights reserved.
*
* NVIDIA CORPORATION and its licensors retain all intellectual property
* and proprietary rights in and to this software, related documentation
* and any modifications thereto.  Any use, reproduction, disclosure or
* distribution of this software and related documentation without an express
* license agreement from NVIDIA CORPORATION is strictly prohibited.
*/

#include <algorithm>
#include <getopt.h>
#include <iostream>
#include <string>
#include <deque>
#include <map>
#include <mutex>
#include <future>
#include <thread>
#include <atomic>

#include <claragenomics/logging/logging.hpp>
#include <claragenomics/io/fasta_parser.hpp>
#include <claragenomics/utils/cudautils.hpp>
#include <claragenomics/utils/signed_integer_utils.hpp>

#include <claragenomics/cudamapper/index.hpp>
#include <claragenomics/cudamapper/matcher.hpp>
#include <claragenomics/cudamapper/overlapper.hpp>

#include "cudamapper_utils.hpp"
#include "index_descriptor.hpp"
#include "overlapper_triggered.hpp"

#include <claragenomics/cudaaligner/aligner.hpp>
#include <claragenomics/cudaaligner/alignment.hpp>

namespace claragenomics
{
namespace cudamapper
{

namespace
{

/// @brief prints help message
/// @param exit_code
void help(int32_t exit_code = 0)
{
    std::cerr <<
        R"(Usage: cudamapper [options ...] <query_sequences> <target_sequences>
     <sequences>
        Input file in FASTA/FASTQ format (can be compressed with gzip)
        containing sequences used for all-to-all overlapping
     options:
        -k, --kmer-size
            length of kmer to use for minimizers [15] (Max=)"
              << Index::maximum_kmer_size() << ")"
              << R"(
        -w, --window-size
            length of window to use for minimizers [15])"
              << R"(
        -d, --num-devices
            number of GPUs to use [1])"
              << R"(
        -c, --max-index-device-cache
            number of indices to keep in GPU memory [100])"
              << R"(
        -C, --max-index-host-cache
            number of indices to keep in host memory [0])"
              << R"(
        -m, --max-cached-memory
            maximum aggregate cached memory per device in GiB, if 0 program tries to allocate as much memory as possible [0])"
              << R"(
        -i, --index-size
            length of batch size used for query in MB [30])"
              << R"(
        -t, --target-index-size
            length of batch sized used for target in MB [30])"
              << R"(
        -F, --filtering-parameter
            filter all representations for which sketch_elements_with_that_representation/total_sketch_elements >= filtering_parameter), filtering disabled if filtering_parameter == 1.0 [1'000'000'001] (Min = 0.0, Max = 1.0))"
              << R"(
        -a, --alignment-engines
            Number of alignment engines to use (per device) for generating CIGAR strings for overlap alignments. Default value 0 = no alignment to be performed. Typically 2-4 engines per device gives best perf.)"
              << R"(
        -r, --min-residues
            Minimum number of matching residues in an overlap [10])"
              << R"(
        -l, --min-overlap-length
            Minimum length for an overlap [500].)"
              << R"(
        -b, --min-bases-per-residue
            Minimum number of bases in overlap per match [100].)"
              << R"(
        -z, --min-overlap-fraction
            Minimum ratio of overlap length to alignment length [0.95].)"
              << R"(
        -R, --rescue-overlap-ends
            Run a kmer-based procedure that attempts to extend overlaps at the ends of the query/target.)"
              << std::endl;

    exit(exit_code);
}

/// @brief application parameteres, default or passed through command line
struct ApplicationParameteres
{
    uint32_t k                                  = 15;   // k
    uint32_t w                                  = 15;   // w
    std::int32_t num_devices                    = 1;    // d
    std::int32_t max_index_cache_size_on_device = 100;  // c
    std::int32_t max_index_cache_size_on_host   = 0;    // C
    std::int32_t max_cached_memory              = 0;    // m
    std::int32_t index_size                     = 30;   // i
    std::int32_t target_index_size              = 30;   // t
    double filtering_parameter                  = 1.0;  // F
    std::int32_t alignment_engines              = 0;    // a
    std::int32_t min_residues                   = 10;   // r
    std::int32_t min_overlap_len                = 500;  // l
    std::int32_t min_bases_per_residue          = 100;  // b
    float min_overlap_fraction                  = 0.95; // z
    bool all_to_all                             = false;
    bool perform_overlap_end_rescue             = false;
    std::string query_filepath;
    std::string target_filepath;
};

/// @brief reads input from command line
/// @param argc
/// @param argv
/// @return application parameters passed through command line, default otherwise
ApplicationParameteres read_input(int argc, char* argv[])
{
    ApplicationParameteres parameters;

    struct option options[] = {
        {"kmer-size", required_argument, 0, 'k'},
        {"window-size", required_argument, 0, 'w'},
        {"num-devices", required_argument, 0, 'd'},
        {"max-index-device-cache", required_argument, 0, 'c'},
        {"max-index-host-cache", required_argument, 0, 'C'},
        {"max-cached-memory", required_argument, 0, 'm'},
        {"index-size", required_argument, 0, 'i'},
        {"target-index-size", required_argument, 0, 't'},
        {"filtering-parameter", required_argument, 0, 'F'},
        {"alignment-engines", required_argument, 0, 'a'},
        {"min-residues", required_argument, 0, 'r'},
        {"min-overlap-length", required_argument, 0, 'l'},
        {"min-bases-per-residue", required_argument, 0, 'b'},
        {"min-overlap-fraction", required_argument, 0, 'z'},
        {"rescue-overlap-ends", no_argument, 0, 'R'},
        {"help", no_argument, 0, 'h'},
    };

    std::string optstring = "k:w:d:c:C:m:i:t:F:h:a:r:l:b:z:R";

    int32_t argument = 0;
    while ((argument = getopt_long(argc, argv, optstring.c_str(), options, nullptr)) != -1)
    {
        switch (argument)
        {
        case 'k':
            parameters.k = atoi(optarg);
            break;
        case 'w':
            parameters.w = atoi(optarg);
            break;
        case 'd':
            parameters.num_devices = atoi(optarg);
            break;
        case 'c':
            parameters.max_index_cache_size_on_device = atoi(optarg);
            break;
        case 'C':
            parameters.max_index_cache_size_on_host = atoi(optarg);
            break;
        case 'm':
#ifndef CGA_ENABLE_CACHING_ALLOCATOR
            std::cerr << "ERROR: Argument -m / --max-cached-memory cannot be used without caching allocator" << std::endl;
            exit(1);
#endif
            parameters.max_cached_memory = atoi(optarg);
            break;
        case 'i':
            parameters.index_size = atoi(optarg);
            break;
        case 't':
            parameters.target_index_size = atoi(optarg);
            break;
        case 'F':
            parameters.filtering_parameter = atof(optarg);
            break;
        case 'a':
            parameters.alignment_engines = atoi(optarg);
            throw_on_negative(parameters.alignment_engines, "Number of alignment engines should be non-negative");
            break;
        case 'r':
            parameters.min_residues = atoi(optarg);
            break;
        case 'l':
            parameters.min_overlap_len = atoi(optarg);
            break;
        case 'b':
            parameters.min_bases_per_residue = atoi(optarg);
            break;
        case 'z':
            parameters.min_overlap_fraction = atof(optarg);
            break;
        case 'R':
            parameters.perform_overlap_end_rescue = true;
            break;
        case 'h':
            help(0);
        default:
            exit(1);
        }
    }

    if (parameters.k > Index::maximum_kmer_size())
    {
        std::cerr << "kmer of size " << parameters.k << " is not allowed, maximum k = " << Index::maximum_kmer_size() << std::endl;
        exit(1);
    }

    if (parameters.filtering_parameter > 1.0 || parameters.filtering_parameter < 0.0)
    {
        std::cerr << "-F / --filtering-parameter must be in range [0.0, 1.0]" << std::endl;
        exit(1);
    }

    if (parameters.max_cached_memory < 0)
    {
        std::cerr << "-m / --max-cached-memory must not be negative" << std::endl;
        exit(1);
    }

    // Check remaining argument count.
    if ((argc - optind) < 2)
    {
        std::cerr << "Invalid inputs. Please refer to the help function." << std::endl;
        help(1);
    }

    parameters.query_filepath  = std::string(argv[optind++]);
    parameters.target_filepath = std::string(argv[optind++]);

    if (parameters.query_filepath == parameters.target_filepath)
    {
        parameters.all_to_all        = true;
        parameters.target_index_size = parameters.index_size;
        std::cerr << "NOTE - Since query and target files are same, activating all_to_all mode. Query index size used for both files." << std::endl;
    }

    return parameters;
}

void run_alignment_batch(DefaultDeviceAllocator allocator,
                         std::mutex& overlap_idx_mtx,
                         std::vector<Overlap>& overlaps,
                         const io::FastaParser& query_parser,
                         const io::FastaParser& target_parser,
                         int32_t& overlap_idx,
                         const int32_t max_query_size, const int32_t max_target_size,
                         std::vector<std::string>& cigar, const int32_t batch_size)
{
    int32_t device_id;
    CGA_CU_CHECK_ERR(cudaGetDevice(&device_id));
    cudaStream_t stream;
    CGA_CU_CHECK_ERR(cudaStreamCreate(&stream));
    std::unique_ptr<cudaaligner::Aligner> batch =
        cudaaligner::create_aligner(
            max_query_size,
            max_target_size,
            batch_size,
            cudaaligner::AlignmentType::global_alignment,
            allocator,
            stream,
            device_id);
    while (true)
    {
        int32_t idx_start = 0, idx_end = 0;
        // Get the range of overlaps for this batch
        {
            std::lock_guard<std::mutex> lck(overlap_idx_mtx);
            if (overlap_idx == get_size<int32_t>(overlaps))
            {
                break;
            }
            else
            {
                idx_start   = overlap_idx;
                idx_end     = std::min(idx_start + batch_size, get_size<int32_t>(overlaps));
                overlap_idx = idx_end;
            }
        }
        for (int32_t idx = idx_start; idx < idx_end; idx++)
        {
            const Overlap& overlap         = overlaps[idx];
            const io::FastaSequence query  = query_parser.get_sequence_by_id(overlap.query_read_id_);
            const io::FastaSequence target = target_parser.get_sequence_by_id(overlap.target_read_id_);
            const char* query_start        = &query.seq[overlap.query_start_position_in_read_];
            const int32_t query_length     = overlap.query_end_position_in_read_ - overlap.query_start_position_in_read_;
            const char* target_start       = &target.seq[overlap.target_start_position_in_read_];
            const int32_t target_length    = overlap.target_end_position_in_read_ - overlap.target_start_position_in_read_;
            cudaaligner::StatusType status = batch->add_alignment(query_start, query_length, target_start, target_length,
                                                                  false, overlap.relative_strand == RelativeStrand::Reverse);
            if (status != cudaaligner::success)
            {
                throw std::runtime_error("Experienced error type " + std::to_string(status));
            }
        }
        // Launch alignment on the GPU. align_all is an async call.
        batch->align_all();
        // Synchronize all alignments.
        batch->sync_alignments();
        const std::vector<std::shared_ptr<cudaaligner::Alignment>>& alignments = batch->get_alignments();
        {
            CGA_NVTX_RANGE(profiler, "copy_alignments");
            for (int32_t i = 0; i < get_size<int32_t>(alignments); i++)
            {
                cigar[idx_start + i] = alignments[i]->convert_to_cigar();
            }
        }
        // Reset batch to reuse memory for new alignments.
        batch->reset();
    }
    CGA_CU_CHECK_ERR(cudaStreamDestroy(stream));
}

/// \brief performs gloval alignment between overlapped regions of reads
/// \param overlaps List of overlaps to align
/// \param query_parser Parser for query reads
/// \param target_parser Parser for target reads
/// \param num_alignment_engines Number of parallel alignment engines to use for alignment
/// \param cigar Output vector to store CIGAR string for alignments
/// \param allocator The allocator to allocate memory on the device
void align_overlaps(DefaultDeviceAllocator allocator,
                    std::vector<Overlap>& overlaps,
                    const io::FastaParser& query_parser,
                    const io::FastaParser& target_parser,
                    int32_t num_alignment_engines,
                    std::vector<std::string>& cigar)
{
    // Calculate max target/query size in overlaps
    int32_t max_query_size  = 0;
    int32_t max_target_size = 0;
    for (const auto& overlap : overlaps)
    {
        int32_t query_overlap_size  = overlap.query_end_position_in_read_ - overlap.query_start_position_in_read_;
        int32_t target_overlap_size = overlap.target_end_position_in_read_ - overlap.target_start_position_in_read_;
        if (query_overlap_size > max_query_size)
            max_query_size = query_overlap_size;
        if (target_overlap_size > max_target_size)
            max_target_size = target_overlap_size;
    }

    // Heuristically calculate max alignments possible with available memory based on
    // empirical measurements of memory needed for alignment per base.
    const float memory_per_base = 0.03f; // Estimation of space per base in bytes for alignment
    float memory_per_alignment  = memory_per_base * max_query_size * max_target_size;
    size_t free, total;
    CGA_CU_CHECK_ERR(cudaMemGetInfo(&free, &total));
    const size_t max_alignments = (static_cast<float>(free) * 85 / 100) / memory_per_alignment; // Using 85% of available memory
    int32_t batch_size          = std::min(get_size<int32_t>(overlaps), static_cast<int32_t>(max_alignments)) / num_alignment_engines;
    std::cerr << "Aligning " << overlaps.size() << " overlaps (" << max_query_size << "x" << max_target_size << ") with batch size " << batch_size << std::endl;

    int32_t overlap_idx = 0;
    std::mutex overlap_idx_mtx;

    // Launch multiple alignment engines in separate threads to overlap D2H and H2D copies
    // with compute from concurrent engines.
    std::vector<std::future<void>> align_futures;
    for (int32_t t = 0; t < num_alignment_engines; t++)
    {
        align_futures.push_back(std::async(std::launch::async,
                                           &run_alignment_batch,
                                           allocator,
                                           std::ref(overlap_idx_mtx),
                                           std::ref(overlaps),
                                           std::ref(query_parser),
                                           std::ref(target_parser),
                                           std::ref(overlap_idx),
                                           max_query_size,
                                           max_target_size,
                                           std::ref(cigar),
                                           batch_size));
    }

    for (auto& f : align_futures)
    {
        f.get();
    }
}

/// \brief adds read names to overlaps and writes them to output
/// This function is expected to be executed async to matcher + overlapper
/// \param overlaps_writer_mtx locked while writing the output
/// \param num_overlap_chunks_to_print increased before the function is called, decreased right before the function finishes // TODO: improve this design
/// \param filtered_overlaps overlaps to be written out, on input without read names, on output cleared
/// \param query_parser needed for read names and lenghts
/// \param target_parser needed for read names and lenghts
/// \param cigar
/// \param kmer_size
/// \param device_id id of device on which query and target indices were created
/// \param number_of_device
void writer_thread_function(std::mutex& overlaps_writer_mtx,
                            std::atomic<int>& num_overlap_chunks_to_print,
                            std::shared_ptr<std::vector<Overlap>> filtered_overlaps,
                            const io::FastaParser& query_parser,
                            const io::FastaParser& target_parser,
                            const std::vector<std::string> cigar,
<<<<<<< HEAD
                            const int device_id,
                            const int kmer_size,
                            bool perform_overlap_end_rescue)
=======
                            const int32_t kmer_size,
                            const int32_t device_id,
                            const int32_t number_of_device)
>>>>>>> c298a2bc
{
    // This function is expected to run in a separate thread so set current device in order to avoid problems
    // with deallocating indices with different current device than the one on which they were created
    cudaSetDevice(device_id);

<<<<<<< HEAD
    // Overlap post processing - add overlaps which can be combined into longer ones.
    Overlapper::post_process_overlaps(*filtered_overlaps);

    // Perform overlap-end rescue
    if (perform_overlap_end_rescue)
    {
        Overlapper::rescue_overlap_ends(*filtered_overlaps, query_parser, target_parser, 50, 0.5);
    }

    // parallel update of the query/target read names for filtered overlaps [parallel on host]
    Overlapper::update_read_names(*filtered_overlaps, query_parser, target_parser);
    std::lock_guard<std::mutex> lck(overlaps_writer_mtx);
    Overlapper::print_paf(*filtered_overlaps, cigar, kmer_size);
=======
    {
        CGA_NVTX_RANGE(profiler, "post_process_overlaps");
        // Overlap post processing - add overlaps which can be combined into longer ones.
        Overlapper::post_process_overlaps(*filtered_overlaps);
    }
>>>>>>> c298a2bc

    {
        CGA_NVTX_RANGE(profiler, "print_paf");
        print_paf(*filtered_overlaps,
                  cigar,
                  query_parser,
                  target_parser,
                  kmer_size,
                  overlaps_writer_mtx,
                  number_of_device);
    }

    //Decrement counter which tracks number of overlap chunks to be filtered and printed
    num_overlap_chunks_to_print--;
};

} // namespace

int main(int argc, char* argv[])
{
    logging::Init();

    const ApplicationParameteres parameters = read_input(argc, argv);

    std::shared_ptr<io::FastaParser> query_parser;
    std::shared_ptr<io::FastaParser> target_parser;

    query_parser = io::create_kseq_fasta_parser(parameters.query_filepath, parameters.k + parameters.w - 1);

    if (parameters.all_to_all)
    {
        target_parser = query_parser;
    }
    else
    {
        target_parser = io::create_kseq_fasta_parser(parameters.target_filepath, parameters.k + parameters.w - 1);
    }

    std::cerr << "Query file: " << parameters.query_filepath << ", number of reads: " << query_parser->get_num_seqences() << std::endl;
    std::cerr << "Target file: " << parameters.target_filepath << ", number of reads: " << target_parser->get_num_seqences() << std::endl;

    // Data structure for holding overlaps to be written out
    std::mutex overlaps_writer_mtx;

    struct QueryTargetsRange
    {
        IndexDescriptor query_range;
        std::vector<IndexDescriptor> target_ranges;
    };

    ///Factor of 1000000 to make max cache size in MB
    std::vector<IndexDescriptor> query_index_descriptors  = group_reads_into_indices(*query_parser,
                                                                                    parameters.index_size * 1000000);
    std::vector<IndexDescriptor> target_index_descriptors = group_reads_into_indices(*target_parser,
                                                                                     parameters.target_index_size * 1000000);

    //First generate all the ranges independently, then loop over them.
    std::vector<QueryTargetsRange> query_target_ranges;

    int target_idx = 0;
    for (const IndexDescriptor& query_index_descriptor : query_index_descriptors)
    {
        QueryTargetsRange range{query_index_descriptor, {}};
        for (size_t t = target_idx; t < target_index_descriptors.size(); t++)
        {
            range.target_ranges.push_back(target_index_descriptors[t]);
        }
        query_target_ranges.push_back(range);
        // in all-to-all, for query chunk 0, we go through target chunks [target_idx = 0 , n = target_chunks.size())
        // for query chunk 1, we only need target chunks [target_idx = 1 , n), and in general for query_chunk i, we need target chunks [target_idx = i , n)
        // therefore as we're looping through query chunks, in all-to-all, will increment target_idx
        if (parameters.all_to_all)
        {
            target_idx++;
        }
    }

    // This is host cache, if it has the index it will copy it to device, if not it will generate on device and add it to host cache
    std::map<std::pair<uint64_t, uint64_t>, std::shared_ptr<IndexHostCopyBase>> host_index_cache;

    // This is a per-device cache, if it has the index it will return it, if not it will generate it, store and return it.
    std::vector<std::map<std::pair<uint64_t, uint64_t>, std::shared_ptr<Index>>> device_index_cache(parameters.num_devices);

    // The number of overlap chunks which are to be computed
    std::atomic<int> num_overlap_chunks_to_print(0);

    auto get_index = [&device_index_cache, &host_index_cache, &parameters](DefaultDeviceAllocator allocator,
                                                                           io::FastaParser& parser,
                                                                           const read_id_t start_index,
                                                                           const read_id_t end_index,
                                                                           const std::uint64_t k,
                                                                           const std::uint64_t w,
                                                                           const int device_id,
                                                                           const bool allow_cache_index,
                                                                           const double filtering_parameter,
                                                                           const cudaStream_t cuda_stream) {
        CGA_NVTX_RANGE(profiler, "get index");
        std::pair<uint64_t, uint64_t> key;
        key.first  = start_index;
        key.second = end_index;

        std::shared_ptr<Index> index;

        // first check if it's available on device, if not then check the host cache
        if (device_index_cache[device_id].count(key))
        {
            index = device_index_cache[device_id][key];
        }
        else if (host_index_cache.count(key))
        {
            index = host_index_cache[key]->copy_index_to_device(allocator,
                                                                cuda_stream);
        }
        else
        {
            //create an index, with hashed representations (minimizers)
            index = Index::create_index(allocator,
                                        parser,
                                        start_index,
                                        end_index,
                                        k,
                                        w,
                                        true, // hash_representations
                                        filtering_parameter,
                                        cuda_stream);

            // If in all-to-all mode, put this query in the cache for later use.
            // Cache eviction is handled later on by the calling thread
            // using the evict_index function.
            if (get_size<int32_t>(device_index_cache[device_id]) < parameters.max_index_cache_size_on_device && allow_cache_index)
            {
                device_index_cache[device_id][key] = index;
            }
            else if (get_size<int32_t>(host_index_cache) < parameters.max_index_cache_size_on_host && allow_cache_index && device_id == 0)
            {
                // if not cached on device, update host cache; only done on device 0 to avoid any race conditions in updating the host cache
                host_index_cache[key] = IndexHostCopyBase::create_cache(*index,
                                                                        start_index,
                                                                        k,
                                                                        w,
                                                                        cuda_stream);
            }
        }
        return index;
    };

    // When performing all-to-all mapping, indices are instantitated as start-end-ranges in the reads.
    // As such, once a query index has been used it will not be needed again. For example, parsing ranges
    // [0-999], [1000-1999], [2000-2999], the caching/eviction would be as follows:
    //
    // Round 1
    // Query: [0-999] - Enter cache
    // Target: [1000-1999] - Enter cache
    // Target: [1999 - 2999] - Enter cache
    // Evict [0-999]
    // Round 2
    // Query: [1000-1999] - Use cache entry (from previous use when now query was a target)
    // Etc..
    auto evict_index = [&device_index_cache, &host_index_cache](const read_id_t query_start_index,
                                                                const read_id_t query_end_index,
                                                                const int device_id,
                                                                const int num_devices) {
        std::pair<uint64_t, uint64_t> key;
        key.first  = query_start_index;
        key.second = query_end_index;
        device_index_cache[device_id].erase(key);
        // host memory can be freed by removing (key) when working with 1 GPU
        // in multiple GPUs we keep (key), as it may be accessed by other GPUs depending on access pattern
        if (num_devices == 1)
            host_index_cache.erase(key);
    };

#ifdef CGA_ENABLE_CACHING_ALLOCATOR
    // uses CachingDeviceAllocator
    std::size_t max_cached_bytes = 0;
    if (parameters.max_cached_memory == 0)
    {
        std::cerr << "Programmatically looking for max cached memory" << std::endl;
        max_cached_bytes = cudautils::find_largest_contiguous_device_memory_section();
        if (max_cached_bytes == 0)
        {
            std::cerr << "No memory available for caching" << std::endl;
            exit(1);
        }
    }
    else
    {
        max_cached_bytes = parameters.max_cached_memory * 1024ull * 1024ull * 1024ull; // max_cached_memory is in GiB
    }

    std::cerr << "Using device memory cache of " << max_cached_bytes << " bytes" << std::endl;

    DefaultDeviceAllocator allocator(max_cached_bytes);
#else
    // uses CudaMallocAllocator
    DefaultDeviceAllocator allocator;
#endif

    auto compute_overlaps = [&](const QueryTargetsRange& query_target_range,
                                const int device_id,
                                const cudaStream_t cuda_stream) {
        auto query_start_index = query_target_range.query_range.first_read();
        auto query_end_index   = query_target_range.query_range.first_read() + query_target_range.query_range.number_of_reads();

        std::cerr << "Processing query range: (" << query_start_index << " - " << query_end_index - 1 << ")" << std::endl;

        std::shared_ptr<Index> query_index(nullptr);
        std::shared_ptr<Index> target_index(nullptr);
        std::unique_ptr<Matcher> matcher(nullptr);

        {
            CGA_NVTX_RANGE(profiler, "generate_query_index");
            query_index = get_index(allocator,
                                    *query_parser,
                                    query_start_index,
                                    query_end_index,
                                    parameters.k,
                                    parameters.w,
                                    device_id,
                                    parameters.all_to_all,
                                    parameters.filtering_parameter,
                                    cuda_stream);
        }

        //Main loop
        for (const IndexDescriptor& target_range : query_target_range.target_ranges)
        {

            auto target_start_index = target_range.first_read();
            auto target_end_index   = target_range.first_read() + target_range.number_of_reads();
            {
                CGA_NVTX_RANGE(profiler, "generate_target_index");
                target_index = get_index(allocator,
                                         *target_parser,
                                         target_start_index,
                                         target_end_index,
                                         parameters.k,
                                         parameters.w,
                                         device_id,
                                         true,
                                         parameters.filtering_parameter,
                                         cuda_stream);
            }
            {
                CGA_NVTX_RANGE(profiler, "generate_matcher");
                matcher = Matcher::create_matcher(allocator,
                                                  *query_index,
                                                  *target_index,
                                                  cuda_stream);
            }
            {

                OverlapperTriggered overlapper(allocator, cuda_stream);
                CGA_NVTX_RANGE(profiler, "generate_overlaps");

                // Get unfiltered overlaps
                auto overlaps_to_add = std::make_shared<std::vector<Overlap>>();

                overlapper.get_overlaps(*overlaps_to_add, matcher->anchors(),
                                        parameters.min_residues,
                                        parameters.min_overlap_len,
                                        parameters.min_bases_per_residue,
                                        parameters.min_overlap_fraction);

                std::vector<std::string> cigar;
                // Align overlaps
                if (parameters.alignment_engines > 0)
                {
                    cigar.resize(overlaps_to_add->size());
                    CGA_NVTX_RANGE(profiler, "align_overlaps");
                    align_overlaps(allocator, *overlaps_to_add, *query_parser, *target_parser, parameters.alignment_engines, cigar);
                }

                //Increment counter which tracks number of overlap chunks to be filtered and printed
                num_overlap_chunks_to_print++;

                std::thread t(writer_thread_function,
                              std::ref(overlaps_writer_mtx),
                              std::ref(num_overlap_chunks_to_print),
                              overlaps_to_add,
                              std::ref(*query_parser),
                              std::ref(*target_parser),
                              std::move(cigar),
                              parameters.k,
                              device_id,
<<<<<<< HEAD
                              parameters.k,
                              parameters.perform_overlap_end_rescue);
=======
                              parameters.num_devices);
>>>>>>> c298a2bc
                t.detach();
            }

            // reseting the matcher releases the anchor device array back to memory pool
            matcher.reset();
        }

        // If all-to-all mapping query will no longer be needed on device, remove it from the cache
        if (parameters.all_to_all)
        {
            evict_index(query_start_index, query_end_index, device_id, parameters.num_devices);
        }
    };

    // The application (File parsing, index generation, overlap generation etc) is all launched from here.
    // The main application works as follows:
    // 1. Launch a worker thread per device (GPU).
    // 2. Each worker takes target-query ranges off a queue
    // 3. Each worker pushes vector of futures (since overlap writing is dispatched to an async thread on host). All futures are waited for before the main application exits.
    std::vector<std::thread> workers;
    std::atomic<int> ranges_idx(0);

    // Each worker thread gets its own CUDA stream to work on. Currently there is only one worker thread per GPU,
    // but it is still necessary assign streams to each of then explicitly. --default-stream per-thread could
    // cause problems beacuse there are subthreads for worker threads
    std::vector<cudaStream_t> cuda_streams(parameters.num_devices);

    // Launch worker threads to enable multi-GPU.
    // One worker thread is responsible for one GPU so the number
    // of worker threads launched is equal to the number of devices specified
    // by the user
    for (int device_id = 0; device_id < parameters.num_devices; ++device_id)
    {
        CGA_CU_CHECK_ERR(cudaStreamCreate(&cuda_streams[device_id]));
        //Worker thread consumes query-target ranges off a queue
        workers.push_back(std::thread(
            [&, device_id]() {
                cudaSetDevice(device_id);
                while (ranges_idx < get_size<int>(query_target_ranges))
                {
                    int range_idx = ranges_idx.fetch_add(1);
                    //Need to perform this check again for thread-safety
                    if (range_idx < get_size<int>(query_target_ranges))
                    {
                        //compute overlaps takes a range of read_ids and a device ID and uses
                        //that device to compute the overlaps. It prints overlaps to stdout.
                        //since multiple worker threads are running stdout is guarded
                        //by a mutex (`std::mutex overlaps_writer_mtx`)
                        compute_overlaps(query_target_ranges[range_idx],
                                         device_id,
                                         cuda_streams[device_id]);
                    }
                }
            }));
    }

    // Wait for all per-device threads to terminate
    for (auto& worker_thread : workers)
    {
        worker_thread.join();
    }

    // Wait for all futures (for overlap writing) to return
    while (num_overlap_chunks_to_print != 0)
    {
        std::this_thread::sleep_for(std::chrono::milliseconds(200));
    }

    // After last writer_thread_function has decreased num_overlap_chunks_to_print it will still take
    // some time to destroy its pointer to indices
    // TODO: this is a workaround, this part of code will be significantly changed with new index caching
    std::this_thread::sleep_for(std::chrono::milliseconds(200));

    device_index_cache.clear();

    // streams can only be destroyed once all writer threads have finished as they hold references
    // to indices which have device arrays associated with streams
    for (cudaStream_t cuda_stream : cuda_streams)
    {
        CGA_CU_CHECK_ERR(cudaStreamSynchronize(cuda_stream));
        CGA_CU_CHECK_ERR(cudaStreamDestroy(cuda_stream));
    }

    return 0;
}

} // namespace cudamapper
} // namespace claragenomics

/// \brief main function
/// main function cannot be in a namespace so using this function to call actual main function
int main(int argc, char* argv[])
{
    return claragenomics::cudamapper::main(argc, argv);
}<|MERGE_RESOLUTION|>--- conflicted
+++ resolved
@@ -410,41 +410,32 @@
                             const io::FastaParser& query_parser,
                             const io::FastaParser& target_parser,
                             const std::vector<std::string> cigar,
-<<<<<<< HEAD
-                            const int device_id,
-                            const int kmer_size,
+                            const int32_t device_id,
+                            const int32_t number_of_device,
+                            const int32_t kmer_size,
                             bool perform_overlap_end_rescue)
-=======
-                            const int32_t kmer_size,
-                            const int32_t device_id,
-                            const int32_t number_of_device)
->>>>>>> c298a2bc
+
 {
     // This function is expected to run in a separate thread so set current device in order to avoid problems
     // with deallocating indices with different current device than the one on which they were created
     cudaSetDevice(device_id);
 
-<<<<<<< HEAD
-    // Overlap post processing - add overlaps which can be combined into longer ones.
-    Overlapper::post_process_overlaps(*filtered_overlaps);
-
-    // Perform overlap-end rescue
-    if (perform_overlap_end_rescue)
-    {
-        Overlapper::rescue_overlap_ends(*filtered_overlaps, query_parser, target_parser, 50, 0.5);
-    }
-
     // parallel update of the query/target read names for filtered overlaps [parallel on host]
     Overlapper::update_read_names(*filtered_overlaps, query_parser, target_parser);
     std::lock_guard<std::mutex> lck(overlaps_writer_mtx);
-    Overlapper::print_paf(*filtered_overlaps, cigar, kmer_size);
-=======
+
+    // Overlap post processing - add overlaps which can be combined into longer ones.
     {
         CGA_NVTX_RANGE(profiler, "post_process_overlaps");
         // Overlap post processing - add overlaps which can be combined into longer ones.
         Overlapper::post_process_overlaps(*filtered_overlaps);
     }
->>>>>>> c298a2bc
+
+    // Perform overlap-end rescue
+    if (perform_overlap_end_rescue)
+    {
+        Overlapper::rescue_overlap_ends(*filtered_overlaps, query_parser, target_parser, 50, 0.5);
+    }
 
     {
         CGA_NVTX_RANGE(profiler, "print_paf");
@@ -728,14 +719,10 @@
                               std::ref(*query_parser),
                               std::ref(*target_parser),
                               std::move(cigar),
-                              parameters.k,
                               device_id,
-<<<<<<< HEAD
+                              parameters.num_devices,
                               parameters.k,
                               parameters.perform_overlap_end_rescue);
-=======
-                              parameters.num_devices);
->>>>>>> c298a2bc
                 t.detach();
             }
 
