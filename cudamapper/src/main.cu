--- conflicted
+++ resolved
@@ -268,15 +268,11 @@
             else if (get_size<int32_t>(host_index_cache) < max_index_cache_size_on_host && allow_cache_index && device_id == 0)
             {
                 // if not cached on device, update host cache; only done on device 0 to avoid any race conditions in updating the host cache
-<<<<<<< HEAD
-                host_index_cache[key] = std::move(claragenomics::cudamapper::IndexHostCopy::create_cache(*index, start_index, k, w));
-=======
                 host_index_cache[key] = claragenomics::cudamapper::IndexHostCopyBase::create_cache(*index,
                                                                                                    start_index,
                                                                                                    k,
                                                                                                    w,
                                                                                                    cuda_stream);
->>>>>>> 0cb88906
             }
         }
         return index;
