#
# Copyright (c) 2019, NVIDIA CORPORATION.  All rights reserved.
#
# NVIDIA CORPORATION and its licensors retain all intellectual property
# and proprietary rights in and to this software, related documentation
# and any modifications thereto.  Any use, reproduction, disclosure or
# distribution of this software and related documentation without an express
# license agreement from NVIDIA CORPORATION is strictly prohibited.
#

project(cudamapper)

# Process data subdirectory first
add_subdirectory(data)

find_package(CUDA 9.0 QUIET REQUIRED)

if(NOT ${CUDA_FOUND})
    message(FATAL_ERROR "CUDA not detected on system. Please install")
else()
    message(STATUS "Using CUDA ${CUDA_VERSION} from ${CUDA_TOOLKIT_ROOT_DIR}")
    set(CUDA_NVCC_FLAGS "${CUDA_NVCC_FLAGS} -lineinfo --expt-extended-lambda -use_fast_math -Xcompiler -Wall,-Wno-pedantic -std=c++14")
endif()

cuda_add_library(cudamapper
        src/cudamapper.cpp
        src/index_descriptor.cpp
        src/index.cu
        src/index_cache.cu
        src/index_gpu.cu
        src/index_host_copy.cu
        src/minimizer.cu
        src/matcher.cu
        src/matcher_gpu.cu
        src/cudamapper_utils.cpp
        src/overlapper.cpp
        src/overlapper_triggered.cu)

target_include_directories(cudamapper
    PUBLIC
        $<INSTALL_INTERFACE:include>
        $<BUILD_INTERFACE:${CMAKE_CURRENT_SOURCE_DIR}/include>
)
target_link_libraries(cudamapper cgabase cgaio cub)
target_compile_options(cudamapper PRIVATE -Werror)

add_doxygen_source_dir(${CMAKE_CURRENT_SOURCE_DIR}/include)

<<<<<<< HEAD
cuda_add_executable(cudamapper
        src/cudamapper.cpp
        src/index_batcher.cu
        src/index_cache.cu
        src/index_descriptor.cpp
=======
cuda_add_executable(cudamapper-bin
>>>>>>> 9b591d40
        src/main.cu
)

target_compile_options(cudamapper-bin PRIVATE -Werror)
target_link_libraries(cudamapper-bin cudamapper cudaaligner)
set_target_properties(cudamapper-bin PROPERTIES OUTPUT_NAME cudamapper)


# Add tests folder
add_subdirectory(tests)

install(TARGETS cudamapper
    EXPORT cudamapper
    DESTINATION lib
    INCLUDES DESTINATION include
)
install(DIRECTORY include/ DESTINATION include)
install(EXPORT cudamapper DESTINATION cmake)

install(TARGETS cudamapper-bin
    EXPORT cudamapper-bin
    DESTINATION bin
)

# Add auto formatting.
cga_enable_auto_formatting("${CMAKE_CURRENT_SOURCE_DIR}")<|MERGE_RESOLUTION|>--- conflicted
+++ resolved
@@ -24,6 +24,7 @@
 
 cuda_add_library(cudamapper
         src/cudamapper.cpp
+        src/index_batcher.cu
         src/index_descriptor.cpp
         src/index.cu
         src/index_cache.cu
@@ -46,15 +47,7 @@
 
 add_doxygen_source_dir(${CMAKE_CURRENT_SOURCE_DIR}/include)
 
-<<<<<<< HEAD
-cuda_add_executable(cudamapper
-        src/cudamapper.cpp
-        src/index_batcher.cu
-        src/index_cache.cu
-        src/index_descriptor.cpp
-=======
 cuda_add_executable(cudamapper-bin
->>>>>>> 9b591d40
         src/main.cu
 )
 
